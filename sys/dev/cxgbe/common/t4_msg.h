/*-
 * Copyright (c) 2011 Chelsio Communications, Inc.
 * All rights reserved.
 *
 * Redistribution and use in source and binary forms, with or without
 * modification, are permitted provided that the following conditions
 * are met:
 * 1. Redistributions of source code must retain the above copyright
 *    notice, this list of conditions and the following disclaimer.
 * 2. Redistributions in binary form must reproduce the above copyright
 *    notice, this list of conditions and the following disclaimer in the
 *    documentation and/or other materials provided with the distribution.
 *
 * THIS SOFTWARE IS PROVIDED BY THE AUTHOR AND CONTRIBUTORS ``AS IS'' AND
 * ANY EXPRESS OR IMPLIED WARRANTIES, INCLUDING, BUT NOT LIMITED TO, THE
 * IMPLIED WARRANTIES OF MERCHANTABILITY AND FITNESS FOR A PARTICULAR PURPOSE
 * ARE DISCLAIMED.  IN NO EVENT SHALL THE AUTHOR OR CONTRIBUTORS BE LIABLE
 * FOR ANY DIRECT, INDIRECT, INCIDENTAL, SPECIAL, EXEMPLARY, OR CONSEQUENTIAL
 * DAMAGES (INCLUDING, BUT NOT LIMITED TO, PROCUREMENT OF SUBSTITUTE GOODS
 * OR SERVICES; LOSS OF USE, DATA, OR PROFITS; OR BUSINESS INTERRUPTION)
 * HOWEVER CAUSED AND ON ANY THEORY OF LIABILITY, WHETHER IN CONTRACT, STRICT
 * LIABILITY, OR TORT (INCLUDING NEGLIGENCE OR OTHERWISE) ARISING IN ANY WAY
 * OUT OF THE USE OF THIS SOFTWARE, EVEN IF ADVISED OF THE POSSIBILITY OF
 * SUCH DAMAGE.
 *
 * $FreeBSD$
 *
 */

#ifndef T4_MSG_H
#define T4_MSG_H

enum {
	CPL_PASS_OPEN_REQ     = 0x1,
	CPL_PASS_ACCEPT_RPL   = 0x2,
	CPL_ACT_OPEN_REQ      = 0x3,
	CPL_SET_TCB           = 0x4,
	CPL_SET_TCB_FIELD     = 0x5,
	CPL_GET_TCB           = 0x6,
	CPL_PCMD              = 0x7,
	CPL_CLOSE_CON_REQ     = 0x8,
	CPL_CLOSE_LISTSRV_REQ = 0x9,
	CPL_ABORT_REQ         = 0xA,
	CPL_ABORT_RPL         = 0xB,
	CPL_TX_DATA           = 0xC,
	CPL_RX_DATA_ACK       = 0xD,
	CPL_TX_PKT            = 0xE,
	CPL_RTE_DELETE_REQ    = 0xF,
	CPL_RTE_WRITE_REQ     = 0x10,
	CPL_RTE_READ_REQ      = 0x11,
	CPL_L2T_WRITE_REQ     = 0x12,
	CPL_L2T_READ_REQ      = 0x13,
	CPL_SMT_WRITE_REQ     = 0x14,
	CPL_SMT_READ_REQ      = 0x15,
	CPL_BARRIER           = 0x18,
	CPL_TID_RELEASE       = 0x1A,
	CPL_RX_MPS_PKT        = 0x1B,

	CPL_CLOSE_LISTSRV_RPL = 0x20,
	CPL_ERROR             = 0x21,
	CPL_GET_TCB_RPL       = 0x22,
	CPL_L2T_WRITE_RPL     = 0x23,
	CPL_PASS_OPEN_RPL     = 0x24,
	CPL_ACT_OPEN_RPL      = 0x25,
	CPL_PEER_CLOSE        = 0x26,
	CPL_RTE_DELETE_RPL    = 0x27,
	CPL_RTE_WRITE_RPL     = 0x28,
	CPL_RX_URG_PKT        = 0x29,
	CPL_ABORT_REQ_RSS     = 0x2B,
	CPL_RX_URG_NOTIFY     = 0x2C,
	CPL_ABORT_RPL_RSS     = 0x2D,
	CPL_SMT_WRITE_RPL     = 0x2E,
	CPL_TX_DATA_ACK       = 0x2F,

	CPL_RX_PHYS_ADDR      = 0x30,
	CPL_PCMD_READ_RPL     = 0x31,
	CPL_CLOSE_CON_RPL     = 0x32,
	CPL_ISCSI_HDR         = 0x33,
	CPL_L2T_READ_RPL      = 0x34,
	CPL_RDMA_CQE          = 0x35,
	CPL_RDMA_CQE_READ_RSP = 0x36,
	CPL_RDMA_CQE_ERR      = 0x37,
	CPL_RTE_READ_RPL      = 0x38,
	CPL_RX_DATA           = 0x39,
	CPL_SET_TCB_RPL       = 0x3A,
	CPL_RX_PKT            = 0x3B,
	CPL_PCMD_RPL          = 0x3C,
	CPL_HIT_NOTIFY        = 0x3D,
	CPL_PKT_NOTIFY        = 0x3E,
	CPL_RX_DDP_COMPLETE   = 0x3F,

	CPL_ACT_ESTABLISH     = 0x40,
	CPL_PASS_ESTABLISH    = 0x41,
	CPL_RX_DATA_DDP       = 0x42,
	CPL_SMT_READ_RPL      = 0x43,
	CPL_PASS_ACCEPT_REQ   = 0x44,
	CPL_RX2TX_PKT         = 0x45,
	CPL_RX_FCOE_DDP       = 0x46,
	CPL_FCOE_HDR          = 0x47,

	CPL_RDMA_READ_REQ     = 0x60,

	CPL_SET_LE_REQ        = 0x80,
	CPL_PASS_OPEN_REQ6    = 0x81,
	CPL_ACT_OPEN_REQ6     = 0x83,

	CPL_TX_DMA_ACK        = 0xA0,
	CPL_RDMA_TERMINATE    = 0xA2,
	CPL_RDMA_WRITE        = 0xA4,
	CPL_SGE_EGR_UPDATE    = 0xA5,
	CPL_SET_LE_RPL        = 0xA6,
	CPL_FW2_MSG           = 0xA7,
	CPL_FW2_PLD           = 0xA8,

	CPL_TRACE_PKT         = 0xB0,
	CPL_RX2TX_DATA        = 0xB1,

	CPL_FW4_MSG           = 0xC0,
	CPL_FW4_PLD           = 0xC1,
	CPL_FW4_ACK           = 0xC3,

	CPL_FW6_MSG           = 0xE0,
	CPL_FW6_PLD           = 0xE1,
	CPL_TX_PKT_LSO        = 0xED,
	CPL_TX_PKT_XT         = 0xEE,

	NUM_CPL_CMDS    /* must be last and previous entries must be sorted */
};

enum CPL_error {
	CPL_ERR_NONE               = 0,
	CPL_ERR_TCAM_PARITY        = 1,
	CPL_ERR_TCAM_FULL          = 3,
	CPL_ERR_BAD_LENGTH         = 15,
	CPL_ERR_BAD_ROUTE          = 18,
	CPL_ERR_CONN_RESET         = 20,
	CPL_ERR_CONN_EXIST_SYNRECV = 21,
	CPL_ERR_CONN_EXIST         = 22,
	CPL_ERR_ARP_MISS           = 23,
	CPL_ERR_BAD_SYN            = 24,
	CPL_ERR_CONN_TIMEDOUT      = 30,
	CPL_ERR_XMIT_TIMEDOUT      = 31,
	CPL_ERR_PERSIST_TIMEDOUT   = 32,
	CPL_ERR_FINWAIT2_TIMEDOUT  = 33,
	CPL_ERR_KEEPALIVE_TIMEDOUT = 34,
	CPL_ERR_RTX_NEG_ADVICE     = 35,
	CPL_ERR_PERSIST_NEG_ADVICE = 36,
	CPL_ERR_ABORT_FAILED       = 42,
	CPL_ERR_IWARP_FLM          = 50,
};

enum {
	CPL_CONN_POLICY_AUTO = 0,
	CPL_CONN_POLICY_ASK  = 1,
	CPL_CONN_POLICY_FILTER = 2,
	CPL_CONN_POLICY_DENY = 3
};

enum {
	ULP_MODE_NONE          = 0,
	ULP_MODE_ISCSI         = 2,
	ULP_MODE_RDMA          = 4,
	ULP_MODE_TCPDDP        = 5,
	ULP_MODE_FCOE          = 6,
};

enum {
	ULP_CRC_HEADER = 1 << 0,
	ULP_CRC_DATA   = 1 << 1
};

enum {
	CPL_PASS_OPEN_ACCEPT,
	CPL_PASS_OPEN_REJECT,
	CPL_PASS_OPEN_ACCEPT_TNL
};

enum {
	CPL_ABORT_SEND_RST = 0,
	CPL_ABORT_NO_RST,
};

enum {                     /* TX_PKT_XT checksum types */
	TX_CSUM_TCP    = 0,
	TX_CSUM_UDP    = 1,
	TX_CSUM_CRC16  = 4,
	TX_CSUM_CRC32  = 5,
	TX_CSUM_CRC32C = 6,
	TX_CSUM_FCOE   = 7,
	TX_CSUM_TCPIP  = 8,
	TX_CSUM_UDPIP  = 9,
	TX_CSUM_TCPIP6 = 10,
	TX_CSUM_UDPIP6 = 11,
	TX_CSUM_IP     = 12,
};

enum {                     /* packet type in CPL_RX_PKT */
	PKTYPE_XACT_UCAST = 0,
	PKTYPE_HASH_UCAST = 1,
	PKTYPE_XACT_MCAST = 2,
	PKTYPE_HASH_MCAST = 3,
	PKTYPE_PROMISC    = 4,
	PKTYPE_HPROMISC   = 5,
	PKTYPE_BCAST      = 6
};

enum {                     /* DMAC type in CPL_RX_PKT */
	DATYPE_UCAST,
	DATYPE_MCAST,
	DATYPE_BCAST
};

enum {                     /* TCP congestion control algorithms */
	CONG_ALG_RENO,
	CONG_ALG_TAHOE,
	CONG_ALG_NEWRENO,
	CONG_ALG_HIGHSPEED
};

enum {                     /* RSS hash type */
	RSS_HASH_NONE = 0, /* no hash computed */
	RSS_HASH_IP   = 1, /* IP or IPv6 2-tuple hash */
	RSS_HASH_TCP  = 2, /* TCP 4-tuple hash */
	RSS_HASH_UDP  = 3  /* UDP 4-tuple hash */
};

enum {                     /* LE commands */
	LE_CMD_READ  = 0x4,
	LE_CMD_WRITE = 0xb
};

enum {                     /* LE request size */
	LE_SZ_NONE = 0,
	LE_SZ_33   = 1,
	LE_SZ_66   = 2,
	LE_SZ_132  = 3,
	LE_SZ_264  = 4,
	LE_SZ_528  = 5
};

union opcode_tid {
	__be32 opcode_tid;
	__u8 opcode;
};

#define S_CPL_OPCODE    24
#define V_CPL_OPCODE(x) ((x) << S_CPL_OPCODE)
#define G_CPL_OPCODE(x) (((x) >> S_CPL_OPCODE) & 0xFF)
#define G_TID(x)    ((x) & 0xFFFFFF)

/* tid is assumed to be 24-bits */
#define MK_OPCODE_TID(opcode, tid) (V_CPL_OPCODE(opcode) | (tid))

#define OPCODE_TID(cmd) ((cmd)->ot.opcode_tid)

/* extract the TID from a CPL command */
#define GET_TID(cmd) (G_TID(ntohl(OPCODE_TID(cmd))))

/* partitioning of TID fields that also carry a queue id */
#define S_TID_TID    0
#define M_TID_TID    0x3fff
#define V_TID_TID(x) ((x) << S_TID_TID)
#define G_TID_TID(x) (((x) >> S_TID_TID) & M_TID_TID)

#define S_TID_QID    14
#define M_TID_QID    0x3ff
#define V_TID_QID(x) ((x) << S_TID_QID)
#define G_TID_QID(x) (((x) >> S_TID_QID) & M_TID_QID)

union opcode_info {
	__be64 opcode_info;
	__u8 opcode;
};

struct tcp_options {
	__be16 mss;
	__u8 wsf;
#if defined(__LITTLE_ENDIAN_BITFIELD)
	__u8 :4;
	__u8 unknown:1;
	__u8 :1;
	__u8 sack:1;
	__u8 tstamp:1;
#else
	__u8 tstamp:1;
	__u8 sack:1;
	__u8 :1;
	__u8 unknown:1;
	__u8 :4;
#endif
};

struct rss_header {
	__u8 opcode;
#if defined(__LITTLE_ENDIAN_BITFIELD)
	__u8 channel:2;
	__u8 filter_hit:1;
	__u8 filter_tid:1;
	__u8 hash_type:2;
	__u8 ipv6:1;
	__u8 send2fw:1;
#else
	__u8 send2fw:1;
	__u8 ipv6:1;
	__u8 hash_type:2;
	__u8 filter_tid:1;
	__u8 filter_hit:1;
	__u8 channel:2;
#endif
	__be16 qid;
	__be32 hash_val;
};

#define S_HASHTYPE 20
#define M_HASHTYPE 0x3
#define G_HASHTYPE(x) (((x) >> S_HASHTYPE) & M_HASHTYPE)

#define S_QNUM 0
#define M_QNUM 0xFFFF
#define G_QNUM(x) (((x) >> S_QNUM) & M_QNUM)

#ifndef CHELSIO_FW
struct work_request_hdr {
	__be32 wr_hi;
	__be32 wr_mid;
	__be64 wr_lo;
};

/* wr_mid fields */
#define S_WR_LEN16    0
#define M_WR_LEN16    0xFF
#define V_WR_LEN16(x) ((x) << S_WR_LEN16)
#define G_WR_LEN16(x) (((x) >> S_WR_LEN16) & M_WR_LEN16)

/* wr_hi fields */
#define S_WR_OP    24
#define M_WR_OP    0xFF
#define V_WR_OP(x) ((__u64)(x) << S_WR_OP)
#define G_WR_OP(x) (((x) >> S_WR_OP) & M_WR_OP)

# define WR_HDR struct work_request_hdr wr
# define WR_HDR_SIZE sizeof(struct work_request_hdr)
# define RSS_HDR
#else
# define WR_HDR
# define WR_HDR_SIZE 0
# define RSS_HDR struct rss_header rss_hdr;
#endif

/* option 0 fields */
#define S_ACCEPT_MODE    0
#define M_ACCEPT_MODE    0x3
#define V_ACCEPT_MODE(x) ((x) << S_ACCEPT_MODE)
#define G_ACCEPT_MODE(x) (((x) >> S_ACCEPT_MODE) & M_ACCEPT_MODE)

#define S_TX_CHAN    2
#define M_TX_CHAN    0x3
#define V_TX_CHAN(x) ((x) << S_TX_CHAN)
#define G_TX_CHAN(x) (((x) >> S_TX_CHAN) & M_TX_CHAN)

#define S_NO_CONG    4
#define V_NO_CONG(x) ((x) << S_NO_CONG)
#define F_NO_CONG    V_NO_CONG(1U)

#define S_DELACK    5
#define V_DELACK(x) ((x) << S_DELACK)
#define F_DELACK    V_DELACK(1U)

#define S_INJECT_TIMER    6
#define V_INJECT_TIMER(x) ((x) << S_INJECT_TIMER)
#define F_INJECT_TIMER    V_INJECT_TIMER(1U)

#define S_NON_OFFLOAD    7
#define V_NON_OFFLOAD(x) ((x) << S_NON_OFFLOAD)
#define F_NON_OFFLOAD    V_NON_OFFLOAD(1U)

#define S_ULP_MODE    8
#define M_ULP_MODE    0xF
#define V_ULP_MODE(x) ((x) << S_ULP_MODE)
#define G_ULP_MODE(x) (((x) >> S_ULP_MODE) & M_ULP_MODE)

#define S_RCV_BUFSIZ    12
#define M_RCV_BUFSIZ    0x3FFU
#define V_RCV_BUFSIZ(x) ((x) << S_RCV_BUFSIZ)
#define G_RCV_BUFSIZ(x) (((x) >> S_RCV_BUFSIZ) & M_RCV_BUFSIZ)

#define S_DSCP    22
#define M_DSCP    0x3F
#define V_DSCP(x) ((x) << S_DSCP)
#define G_DSCP(x) (((x) >> S_DSCP) & M_DSCP)

#define S_SMAC_SEL    28
#define M_SMAC_SEL    0xFF
#define V_SMAC_SEL(x) ((__u64)(x) << S_SMAC_SEL)
#define G_SMAC_SEL(x) (((x) >> S_SMAC_SEL) & M_SMAC_SEL)

#define S_L2T_IDX    36
#define M_L2T_IDX    0xFFF
#define V_L2T_IDX(x) ((__u64)(x) << S_L2T_IDX)
#define G_L2T_IDX(x) (((x) >> S_L2T_IDX) & M_L2T_IDX)

#define S_TCAM_BYPASS    48
#define V_TCAM_BYPASS(x) ((__u64)(x) << S_TCAM_BYPASS)
#define F_TCAM_BYPASS    V_TCAM_BYPASS(1ULL)

#define S_NAGLE    49
#define V_NAGLE(x) ((__u64)(x) << S_NAGLE)
#define F_NAGLE    V_NAGLE(1ULL)

#define S_WND_SCALE    50
#define M_WND_SCALE    0xF
#define V_WND_SCALE(x) ((__u64)(x) << S_WND_SCALE)
#define G_WND_SCALE(x) (((x) >> S_WND_SCALE) & M_WND_SCALE)

#define S_KEEP_ALIVE    54
#define V_KEEP_ALIVE(x) ((__u64)(x) << S_KEEP_ALIVE)
#define F_KEEP_ALIVE    V_KEEP_ALIVE(1ULL)

#define S_MAX_RT    55
#define M_MAX_RT    0xF
#define V_MAX_RT(x) ((__u64)(x) << S_MAX_RT)
#define G_MAX_RT(x) (((x) >> S_MAX_RT) & M_MAX_RT)

#define S_MAX_RT_OVERRIDE    59
#define V_MAX_RT_OVERRIDE(x) ((__u64)(x) << S_MAX_RT_OVERRIDE)
#define F_MAX_RT_OVERRIDE    V_MAX_RT_OVERRIDE(1ULL)

#define S_MSS_IDX    60
#define M_MSS_IDX    0xF
#define V_MSS_IDX(x) ((__u64)(x) << S_MSS_IDX)
#define G_MSS_IDX(x) (((x) >> S_MSS_IDX) & M_MSS_IDX)

/* option 1 fields */
#define S_SYN_RSS_ENABLE    0
#define V_SYN_RSS_ENABLE(x) ((x) << S_SYN_RSS_ENABLE)
#define F_SYN_RSS_ENABLE    V_SYN_RSS_ENABLE(1U)

#define S_SYN_RSS_USE_HASH    1
#define V_SYN_RSS_USE_HASH(x) ((x) << S_SYN_RSS_USE_HASH)
#define F_SYN_RSS_USE_HASH    V_SYN_RSS_USE_HASH(1U)

#define S_SYN_RSS_QUEUE    2
#define M_SYN_RSS_QUEUE    0x3FF
#define V_SYN_RSS_QUEUE(x) ((x) << S_SYN_RSS_QUEUE)
#define G_SYN_RSS_QUEUE(x) (((x) >> S_SYN_RSS_QUEUE) & M_SYN_RSS_QUEUE)

#define S_LISTEN_INTF    12
#define M_LISTEN_INTF    0xFF
#define V_LISTEN_INTF(x) ((x) << S_LISTEN_INTF)
#define G_LISTEN_INTF(x) (((x) >> S_LISTEN_INTF) & M_LISTEN_INTF)

#define S_LISTEN_FILTER    20
#define V_LISTEN_FILTER(x) ((x) << S_LISTEN_FILTER)
#define F_LISTEN_FILTER    V_LISTEN_FILTER(1U)

#define S_SYN_DEFENSE    21
#define V_SYN_DEFENSE(x) ((x) << S_SYN_DEFENSE)
#define F_SYN_DEFENSE    V_SYN_DEFENSE(1U)

#define S_CONN_POLICY    22
#define M_CONN_POLICY    0x3
#define V_CONN_POLICY(x) ((x) << S_CONN_POLICY)
#define G_CONN_POLICY(x) (((x) >> S_CONN_POLICY) & M_CONN_POLICY)

/* option 2 fields */
#define S_RSS_QUEUE    0
#define M_RSS_QUEUE    0x3FF
#define V_RSS_QUEUE(x) ((x) << S_RSS_QUEUE)
#define G_RSS_QUEUE(x) (((x) >> S_RSS_QUEUE) & M_RSS_QUEUE)

#define S_RSS_QUEUE_VALID    10
#define V_RSS_QUEUE_VALID(x) ((x) << S_RSS_QUEUE_VALID)
#define F_RSS_QUEUE_VALID    V_RSS_QUEUE_VALID(1U)

#define S_RX_COALESCE_VALID    11
#define V_RX_COALESCE_VALID(x) ((x) << S_RX_COALESCE_VALID)
#define F_RX_COALESCE_VALID    V_RX_COALESCE_VALID(1U)

#define S_RX_COALESCE    12
#define M_RX_COALESCE    0x3
#define V_RX_COALESCE(x) ((x) << S_RX_COALESCE)
#define G_RX_COALESCE(x) (((x) >> S_RX_COALESCE) & M_RX_COALESCE)

#define S_CONG_CNTRL    14
#define M_CONG_CNTRL    0x3
#define V_CONG_CNTRL(x) ((x) << S_CONG_CNTRL)
#define G_CONG_CNTRL(x) (((x) >> S_CONG_CNTRL) & M_CONG_CNTRL)

#define S_PACE    16
#define M_PACE    0x3
#define V_PACE(x) ((x) << S_PACE)
#define G_PACE(x) (((x) >> S_PACE) & M_PACE)

#define S_CONG_CNTRL_VALID    18
#define V_CONG_CNTRL_VALID(x) ((x) << S_CONG_CNTRL_VALID)
#define F_CONG_CNTRL_VALID    V_CONG_CNTRL_VALID(1U)

#define S_PACE_VALID    19
#define V_PACE_VALID(x) ((x) << S_PACE_VALID)
#define F_PACE_VALID    V_PACE_VALID(1U)

#define S_RX_FC_DISABLE    20
#define V_RX_FC_DISABLE(x) ((x) << S_RX_FC_DISABLE)
#define F_RX_FC_DISABLE    V_RX_FC_DISABLE(1U)

#define S_RX_FC_DDP    21
#define V_RX_FC_DDP(x) ((x) << S_RX_FC_DDP)
#define F_RX_FC_DDP    V_RX_FC_DDP(1U)

#define S_RX_FC_VALID    22
#define V_RX_FC_VALID(x) ((x) << S_RX_FC_VALID)
#define F_RX_FC_VALID    V_RX_FC_VALID(1U)

#define S_TX_QUEUE    23
#define M_TX_QUEUE    0x7
#define V_TX_QUEUE(x) ((x) << S_TX_QUEUE)
#define G_TX_QUEUE(x) (((x) >> S_TX_QUEUE) & M_TX_QUEUE)

#define S_RX_CHANNEL    26
#define V_RX_CHANNEL(x) ((x) << S_RX_CHANNEL)
#define F_RX_CHANNEL    V_RX_CHANNEL(1U)

#define S_CCTRL_ECN    27
#define V_CCTRL_ECN(x) ((x) << S_CCTRL_ECN)
#define F_CCTRL_ECN    V_CCTRL_ECN(1U)

#define S_WND_SCALE_EN    28
#define V_WND_SCALE_EN(x) ((x) << S_WND_SCALE_EN)
#define F_WND_SCALE_EN    V_WND_SCALE_EN(1U)

#define S_TSTAMPS_EN    29
#define V_TSTAMPS_EN(x) ((x) << S_TSTAMPS_EN)
#define F_TSTAMPS_EN    V_TSTAMPS_EN(1U)

#define S_SACK_EN    30
#define V_SACK_EN(x) ((x) << S_SACK_EN)
#define F_SACK_EN    V_SACK_EN(1U)

struct cpl_pass_open_req {
	WR_HDR;
	union opcode_tid ot;
	__be16 local_port;
	__be16 peer_port;
	__be32 local_ip;
	__be32 peer_ip;
	__be64 opt0;
	__be64 opt1;
};

struct cpl_pass_open_req6 {
	WR_HDR;
	union opcode_tid ot;
	__be16 local_port;
	__be16 peer_port;
	__be64 local_ip_hi;
	__be64 local_ip_lo;
	__be64 peer_ip_hi;
	__be64 peer_ip_lo;
	__be64 opt0;
	__be64 opt1;
};

struct cpl_pass_open_rpl {
	RSS_HDR
	union opcode_tid ot;
	__u8 rsvd[3];
	__u8 status;
};

struct cpl_pass_establish {
	RSS_HDR
	union opcode_tid ot;
	__be32 rsvd;
	__be32 tos_stid;
	__be16 mac_idx;
	__be16 tcp_opt;
	__be32 snd_isn;
	__be32 rcv_isn;
};

/* cpl_pass_establish.tos_stid fields */
#define S_PASS_OPEN_TID    0
#define M_PASS_OPEN_TID    0xFFFFFF
#define V_PASS_OPEN_TID(x) ((x) << S_PASS_OPEN_TID)
#define G_PASS_OPEN_TID(x) (((x) >> S_PASS_OPEN_TID) & M_PASS_OPEN_TID)

#define S_PASS_OPEN_TOS    24
#define M_PASS_OPEN_TOS    0xFF
#define V_PASS_OPEN_TOS(x) ((x) << S_PASS_OPEN_TOS)
#define G_PASS_OPEN_TOS(x) (((x) >> S_PASS_OPEN_TOS) & M_PASS_OPEN_TOS)

/* cpl_pass_establish.tcp_opt fields (also applies to act_open_establish) */
#define G_TCPOPT_WSCALE_OK(x)  (((x) >> 5) & 1)
#define G_TCPOPT_SACK(x)       (((x) >> 6) & 1)
#define G_TCPOPT_TSTAMP(x)     (((x) >> 7) & 1)
#define G_TCPOPT_SND_WSCALE(x) (((x) >> 8) & 0xf)
#define G_TCPOPT_MSS(x)        (((x) >> 12) & 0xf)

struct cpl_pass_accept_req {
	RSS_HDR
	union opcode_tid ot;
	__be16 rsvd;
	__be16 len;
	__be32 hdr_len;
	__be16 vlan;
	__be16 l2info;
	__be32 tos_stid;
	struct tcp_options tcpopt;
};

/* cpl_pass_accept_req.hdr_len fields */
#define S_SYN_RX_CHAN    0
#define M_SYN_RX_CHAN    0xF
#define V_SYN_RX_CHAN(x) ((x) << S_SYN_RX_CHAN)
#define G_SYN_RX_CHAN(x) (((x) >> S_SYN_RX_CHAN) & M_SYN_RX_CHAN)

#define S_TCP_HDR_LEN    10
#define M_TCP_HDR_LEN    0x3F
#define V_TCP_HDR_LEN(x) ((x) << S_TCP_HDR_LEN)
#define G_TCP_HDR_LEN(x) (((x) >> S_TCP_HDR_LEN) & M_TCP_HDR_LEN)

#define S_IP_HDR_LEN    16
#define M_IP_HDR_LEN    0x3FF
#define V_IP_HDR_LEN(x) ((x) << S_IP_HDR_LEN)
#define G_IP_HDR_LEN(x) (((x) >> S_IP_HDR_LEN) & M_IP_HDR_LEN)

#define S_ETH_HDR_LEN    26
#define M_ETH_HDR_LEN    0x1F
#define V_ETH_HDR_LEN(x) ((x) << S_ETH_HDR_LEN)
#define G_ETH_HDR_LEN(x) (((x) >> S_ETH_HDR_LEN) & M_ETH_HDR_LEN)

/* cpl_pass_accept_req.l2info fields */
#define S_SYN_MAC_IDX    0
#define M_SYN_MAC_IDX    0x1FF
#define V_SYN_MAC_IDX(x) ((x) << S_SYN_MAC_IDX)
#define G_SYN_MAC_IDX(x) (((x) >> S_SYN_MAC_IDX) & M_SYN_MAC_IDX)

#define S_SYN_XACT_MATCH    9
#define V_SYN_XACT_MATCH(x) ((x) << S_SYN_XACT_MATCH)
#define F_SYN_XACT_MATCH    V_SYN_XACT_MATCH(1U)

#define S_SYN_INTF    12
#define M_SYN_INTF    0xF
#define V_SYN_INTF(x) ((x) << S_SYN_INTF)
#define G_SYN_INTF(x) (((x) >> S_SYN_INTF) & M_SYN_INTF)

struct cpl_pass_accept_rpl {
	WR_HDR;
	union opcode_tid ot;
	__be32 opt2;
	__be64 opt0;
};

struct cpl_act_open_req {
	WR_HDR;
	union opcode_tid ot;
	__be16 local_port;
	__be16 peer_port;
	__be32 local_ip;
	__be32 peer_ip;
	__be64 opt0;
	__be32 params;
	__be32 opt2;
};

/* cpl_act_open_req.params fields XXX */
#define S_AOPEN_VLAN_PRI    9
#define M_AOPEN_VLAN_PRI    0x3
#define V_AOPEN_VLAN_PRI(x) ((x) << S_AOPEN_VLAN_PRI)
#define G_AOPEN_VLAN_PRI(x) (((x) >> S_AOPEN_VLAN_PRI) & M_AOPEN_VLAN_PRI)

#define S_AOPEN_VLAN_PRI_VALID    11
#define V_AOPEN_VLAN_PRI_VALID(x) ((x) << S_AOPEN_VLAN_PRI_VALID)
#define F_AOPEN_VLAN_PRI_VALID    V_AOPEN_VLAN_PRI_VALID(1U)

#define S_AOPEN_PKT_TYPE    12
#define M_AOPEN_PKT_TYPE    0x3
#define V_AOPEN_PKT_TYPE(x) ((x) << S_AOPEN_PKT_TYPE)
#define G_AOPEN_PKT_TYPE(x) (((x) >> S_AOPEN_PKT_TYPE) & M_AOPEN_PKT_TYPE)

#define S_AOPEN_MAC_MATCH    14
#define M_AOPEN_MAC_MATCH    0x1F
#define V_AOPEN_MAC_MATCH(x) ((x) << S_AOPEN_MAC_MATCH)
#define G_AOPEN_MAC_MATCH(x) (((x) >> S_AOPEN_MAC_MATCH) & M_AOPEN_MAC_MATCH)

#define S_AOPEN_MAC_MATCH_VALID    19
#define V_AOPEN_MAC_MATCH_VALID(x) ((x) << S_AOPEN_MAC_MATCH_VALID)
#define F_AOPEN_MAC_MATCH_VALID    V_AOPEN_MAC_MATCH_VALID(1U)

#define S_AOPEN_IFF_VLAN    20
#define M_AOPEN_IFF_VLAN    0xFFF
#define V_AOPEN_IFF_VLAN(x) ((x) << S_AOPEN_IFF_VLAN)
#define G_AOPEN_IFF_VLAN(x) (((x) >> S_AOPEN_IFF_VLAN) & M_AOPEN_IFF_VLAN)

struct cpl_act_open_req6 {
	WR_HDR;
	union opcode_tid ot;
	__be16 local_port;
	__be16 peer_port;
	__be64 local_ip_hi;
	__be64 local_ip_lo;
	__be64 peer_ip_hi;
	__be64 peer_ip_lo;
	__be64 opt0;
	__be32 params;
	__be32 opt2;
};

struct cpl_act_open_rpl {
	RSS_HDR
	union opcode_tid ot;
	__be32 atid_status;
};

/* cpl_act_open_rpl.atid_status fields */
#define S_AOPEN_STATUS    0
#define M_AOPEN_STATUS    0xFF
#define V_AOPEN_STATUS(x) ((x) << S_AOPEN_STATUS)
#define G_AOPEN_STATUS(x) (((x) >> S_AOPEN_STATUS) & M_AOPEN_STATUS)

#define S_AOPEN_ATID    8
#define M_AOPEN_ATID    0xFFFFFF
#define V_AOPEN_ATID(x) ((x) << S_AOPEN_ATID)
#define G_AOPEN_ATID(x) (((x) >> S_AOPEN_ATID) & M_AOPEN_ATID)

struct cpl_act_establish {
	RSS_HDR
	union opcode_tid ot;
	__be32 rsvd;
	__be32 tos_atid;
	__be16 mac_idx;
	__be16 tcp_opt;
	__be32 snd_isn;
	__be32 rcv_isn;
};

struct cpl_get_tcb {
	WR_HDR;
	union opcode_tid ot;
	__be16 reply_ctrl;
	__be16 cookie;
};

/* cpl_get_tcb.reply_ctrl fields */
#define S_QUEUENO    0
#define M_QUEUENO    0x3FF
#define V_QUEUENO(x) ((x) << S_QUEUENO)
#define G_QUEUENO(x) (((x) >> S_QUEUENO) & M_QUEUENO)

#define S_REPLY_CHAN    14
#define V_REPLY_CHAN(x) ((x) << S_REPLY_CHAN)
#define F_REPLY_CHAN    V_REPLY_CHAN(1U)

#define S_NO_REPLY    15
#define V_NO_REPLY(x) ((x) << S_NO_REPLY)
#define F_NO_REPLY    V_NO_REPLY(1U)

struct cpl_get_tcb_rpl {
	RSS_HDR
	union opcode_tid ot;
	__u8 cookie;
	__u8 status;
	__be16 len;
};

struct cpl_set_tcb {
	WR_HDR;
	union opcode_tid ot;
	__be16 reply_ctrl;
	__be16 cookie;
};

struct cpl_set_tcb_field {
	WR_HDR;
	union opcode_tid ot;
	__be16 reply_ctrl;
	__be16 word_cookie;
	__be64 mask;
	__be64 val;
};

struct cpl_set_tcb_field_core {
	union opcode_tid ot;
	__be16 reply_ctrl;
	__be16 word_cookie;
	__be64 mask;
	__be64 val;
};

/* cpl_set_tcb_field.word_cookie fields */
#define S_WORD    0
#define M_WORD    0x1F
#define V_WORD(x) ((x) << S_WORD)
#define G_WORD(x) (((x) >> S_WORD) & M_WORD)

#define S_COOKIE    5
#define M_COOKIE    0x7
#define V_COOKIE(x) ((x) << S_COOKIE)
#define G_COOKIE(x) (((x) >> S_COOKIE) & M_COOKIE)

struct cpl_set_tcb_rpl {
	RSS_HDR
	union opcode_tid ot;
	__be16 rsvd;
	__u8   cookie;
	__u8   status;
	__be64 oldval;
};

struct cpl_close_con_req {
	WR_HDR;
	union opcode_tid ot;
	__be32 rsvd;
};

struct cpl_close_con_rpl {
	RSS_HDR
	union opcode_tid ot;
	__u8  rsvd[3];
	__u8  status;
	__be32 snd_nxt;
	__be32 rcv_nxt;
};

struct cpl_close_listsvr_req {
	WR_HDR;
	union opcode_tid ot;
	__be16 reply_ctrl;
	__be16 rsvd;
};

/* additional cpl_close_listsvr_req.reply_ctrl field */
#define S_LISTSVR_IPV6    14
#define V_LISTSVR_IPV6(x) ((x) << S_LISTSVR_IPV6)
#define F_LISTSVR_IPV6    V_LISTSVR_IPV6(1U)

struct cpl_close_listsvr_rpl {
	RSS_HDR
	union opcode_tid ot;
	__u8 rsvd[3];
	__u8 status;
};

struct cpl_abort_req_rss {
	RSS_HDR
	union opcode_tid ot;
	__u8  rsvd[3];
	__u8  status;
};

struct cpl_abort_req {
	WR_HDR;
	union opcode_tid ot;
	__be32 rsvd0;
	__u8  rsvd1;
	__u8  cmd;
	__u8  rsvd2[6];
};

struct cpl_abort_rpl_rss {
	RSS_HDR
	union opcode_tid ot;
	__u8  rsvd[3];
	__u8  status;
};

struct cpl_abort_rpl {
	WR_HDR;
	union opcode_tid ot;
	__be32 rsvd0;
	__u8  rsvd1;
	__u8  cmd;
	__u8  rsvd2[6];
};

struct cpl_peer_close {
	RSS_HDR
	union opcode_tid ot;
	__be32 rcv_nxt;
};

struct cpl_tid_release {
	WR_HDR;
	union opcode_tid ot;
	__be32 rsvd;
};

struct tx_data_wr {
	__be32 wr_hi;
	__be32 wr_lo;
	__be32 len;
	__be32 flags;
	__be32 sndseq;
	__be32 param;
};

/* tx_data_wr.flags fields */
#define S_TX_ACK_PAGES    21
#define M_TX_ACK_PAGES    0x7
#define V_TX_ACK_PAGES(x) ((x) << S_TX_ACK_PAGES)
#define G_TX_ACK_PAGES(x) (((x) >> S_TX_ACK_PAGES) & M_TX_ACK_PAGES)

/* tx_data_wr.param fields */
#define S_TX_PORT    0
#define M_TX_PORT    0x7
#define V_TX_PORT(x) ((x) << S_TX_PORT)
#define G_TX_PORT(x) (((x) >> S_TX_PORT) & M_TX_PORT)

#define S_TX_MSS    4
#define M_TX_MSS    0xF
#define V_TX_MSS(x) ((x) << S_TX_MSS)
#define G_TX_MSS(x) (((x) >> S_TX_MSS) & M_TX_MSS)

#define S_TX_QOS    8
#define M_TX_QOS    0xFF
#define V_TX_QOS(x) ((x) << S_TX_QOS)
#define G_TX_QOS(x) (((x) >> S_TX_QOS) & M_TX_QOS)

#define S_TX_SNDBUF 16
#define M_TX_SNDBUF 0xFFFF
#define V_TX_SNDBUF(x) ((x) << S_TX_SNDBUF)
#define G_TX_SNDBUF(x) (((x) >> S_TX_SNDBUF) & M_TX_SNDBUF)

struct cpl_tx_data {
	union opcode_tid ot;
	__be32 len;
	__be32 rsvd;
	__be32 flags;
};

/* cpl_tx_data.flags fields */
#define S_TX_PROXY    5
#define V_TX_PROXY(x) ((x) << S_TX_PROXY)
#define F_TX_PROXY    V_TX_PROXY(1U)

#define S_TX_ULP_SUBMODE    6
#define M_TX_ULP_SUBMODE    0xF
#define V_TX_ULP_SUBMODE(x) ((x) << S_TX_ULP_SUBMODE)
#define G_TX_ULP_SUBMODE(x) (((x) >> S_TX_ULP_SUBMODE) & M_TX_ULP_SUBMODE)

#define S_TX_ULP_MODE    10
#define M_TX_ULP_MODE    0xF
#define V_TX_ULP_MODE(x) ((x) << S_TX_ULP_MODE)
#define G_TX_ULP_MODE(x) (((x) >> S_TX_ULP_MODE) & M_TX_ULP_MODE)

#define S_TX_SHOVE    14
#define V_TX_SHOVE(x) ((x) << S_TX_SHOVE)
#define F_TX_SHOVE    V_TX_SHOVE(1U)

#define S_TX_MORE    15
#define V_TX_MORE(x) ((x) << S_TX_MORE)
#define F_TX_MORE    V_TX_MORE(1U)

#define S_TX_URG    16
#define V_TX_URG(x) ((x) << S_TX_URG)
#define F_TX_URG    V_TX_URG(1U)

#define S_TX_FLUSH    17
#define V_TX_FLUSH(x) ((x) << S_TX_FLUSH)
#define F_TX_FLUSH    V_TX_FLUSH(1U)

#define S_TX_SAVE    18
#define V_TX_SAVE(x) ((x) << S_TX_SAVE)
#define F_TX_SAVE    V_TX_SAVE(1U)

#define S_TX_TNL    19
#define V_TX_TNL(x) ((x) << S_TX_TNL)
#define F_TX_TNL    V_TX_TNL(1U)

/* additional tx_data_wr.flags fields */
#define S_TX_CPU_IDX    0
#define M_TX_CPU_IDX    0x3F
#define V_TX_CPU_IDX(x) ((x) << S_TX_CPU_IDX)
#define G_TX_CPU_IDX(x) (((x) >> S_TX_CPU_IDX) & M_TX_CPU_IDX)

#define S_TX_CLOSE    17
#define V_TX_CLOSE(x) ((x) << S_TX_CLOSE)
#define F_TX_CLOSE    V_TX_CLOSE(1U)

#define S_TX_INIT    18
#define V_TX_INIT(x) ((x) << S_TX_INIT)
#define F_TX_INIT    V_TX_INIT(1U)

#define S_TX_IMM_ACK    19
#define V_TX_IMM_ACK(x) ((x) << S_TX_IMM_ACK)
#define F_TX_IMM_ACK    V_TX_IMM_ACK(1U)

#define S_TX_IMM_DMA    20
#define V_TX_IMM_DMA(x) ((x) << S_TX_IMM_DMA)
#define F_TX_IMM_DMA    V_TX_IMM_DMA(1U)

struct cpl_tx_data_ack {
	RSS_HDR
	union opcode_tid ot;
	__be32 snd_una;
};

struct cpl_wr_ack {  /* XXX */
	RSS_HDR
	union opcode_tid ot;
	__be16 credits;
	__be16 rsvd;
	__be32 snd_nxt;
	__be32 snd_una;
};

struct cpl_tx_pkt_core {
	__be32 ctrl0;
	__be16 pack;
	__be16 len;
	__be64 ctrl1;
};

struct cpl_tx_pkt {
	WR_HDR;
	struct cpl_tx_pkt_core c;
};

#define cpl_tx_pkt_xt cpl_tx_pkt

/* cpl_tx_pkt_core.ctrl0 fields */
#define S_TXPKT_VF    0
#define M_TXPKT_VF    0xFF
#define V_TXPKT_VF(x) ((x) << S_TXPKT_VF)
#define G_TXPKT_VF(x) (((x) >> S_TXPKT_VF) & M_TXPKT_VF)

#define S_TXPKT_PF    8
#define M_TXPKT_PF    0x7
#define V_TXPKT_PF(x) ((x) << S_TXPKT_PF)
#define G_TXPKT_PF(x) (((x) >> S_TXPKT_PF) & M_TXPKT_PF)

#define S_TXPKT_VF_VLD    11
#define V_TXPKT_VF_VLD(x) ((x) << S_TXPKT_VF_VLD)
#define F_TXPKT_VF_VLD    V_TXPKT_VF_VLD(1U)

#define S_TXPKT_OVLAN_IDX    12
#define M_TXPKT_OVLAN_IDX    0xF
#define V_TXPKT_OVLAN_IDX(x) ((x) << S_TXPKT_OVLAN_IDX)
#define G_TXPKT_OVLAN_IDX(x) (((x) >> S_TXPKT_OVLAN_IDX) & M_TXPKT_OVLAN_IDX)

#define S_TXPKT_INTF    16
#define M_TXPKT_INTF    0xF
#define V_TXPKT_INTF(x) ((x) << S_TXPKT_INTF)
#define G_TXPKT_INTF(x) (((x) >> S_TXPKT_INTF) & M_TXPKT_INTF)

#define S_TXPKT_SPECIAL_STAT    20
#define V_TXPKT_SPECIAL_STAT(x) ((x) << S_TXPKT_SPECIAL_STAT)
#define F_TXPKT_SPECIAL_STAT    V_TXPKT_SPECIAL_STAT(1U)

#define S_TXPKT_INS_OVLAN    21
#define V_TXPKT_INS_OVLAN(x) ((x) << S_TXPKT_INS_OVLAN)
#define F_TXPKT_INS_OVLAN    V_TXPKT_INS_OVLAN(1U)

#define S_TXPKT_STAT_DIS    22
#define V_TXPKT_STAT_DIS(x) ((x) << S_TXPKT_STAT_DIS)
#define F_TXPKT_STAT_DIS    V_TXPKT_STAT_DIS(1U)

#define S_TXPKT_LOOPBACK    23
#define V_TXPKT_LOOPBACK(x) ((x) << S_TXPKT_LOOPBACK)
#define F_TXPKT_LOOPBACK    V_TXPKT_LOOPBACK(1U)

#define S_TXPKT_OPCODE    24
#define M_TXPKT_OPCODE    0xFF
#define V_TXPKT_OPCODE(x) ((x) << S_TXPKT_OPCODE)
#define G_TXPKT_OPCODE(x) (((x) >> S_TXPKT_OPCODE) & M_TXPKT_OPCODE)

/* cpl_tx_pkt_core.ctrl1 fields */
#define S_TXPKT_SA_IDX    0
#define M_TXPKT_SA_IDX    0xFFF
#define V_TXPKT_SA_IDX(x) ((x) << S_TXPKT_SA_IDX)
#define G_TXPKT_SA_IDX(x) (((x) >> S_TXPKT_SA_IDX) & M_TXPKT_SA_IDX)

#define S_TXPKT_CSUM_END    12
#define M_TXPKT_CSUM_END    0xFF
#define V_TXPKT_CSUM_END(x) ((x) << S_TXPKT_CSUM_END)
#define G_TXPKT_CSUM_END(x) (((x) >> S_TXPKT_CSUM_END) & M_TXPKT_CSUM_END)

#define S_TXPKT_CSUM_START    20
#define M_TXPKT_CSUM_START    0x3FF
#define V_TXPKT_CSUM_START(x) ((x) << S_TXPKT_CSUM_START)
#define G_TXPKT_CSUM_START(x) (((x) >> S_TXPKT_CSUM_START) & M_TXPKT_CSUM_START)

#define S_TXPKT_IPHDR_LEN    20
#define M_TXPKT_IPHDR_LEN    0x3FFF
#define V_TXPKT_IPHDR_LEN(x) ((__u64)(x) << S_TXPKT_IPHDR_LEN)
#define G_TXPKT_IPHDR_LEN(x) (((x) >> S_TXPKT_IPHDR_LEN) & M_TXPKT_IPHDR_LEN)

#define S_TXPKT_CSUM_LOC    30
#define M_TXPKT_CSUM_LOC    0x3FF
#define V_TXPKT_CSUM_LOC(x) ((__u64)(x) << S_TXPKT_CSUM_LOC)
#define G_TXPKT_CSUM_LOC(x) (((x) >> S_TXPKT_CSUM_LOC) & M_TXPKT_CSUM_LOC)

#define S_TXPKT_ETHHDR_LEN    34
#define M_TXPKT_ETHHDR_LEN    0x3F
#define V_TXPKT_ETHHDR_LEN(x) ((__u64)(x) << S_TXPKT_ETHHDR_LEN)
#define G_TXPKT_ETHHDR_LEN(x) (((x) >> S_TXPKT_ETHHDR_LEN) & M_TXPKT_ETHHDR_LEN)

#define S_TXPKT_CSUM_TYPE    40
#define M_TXPKT_CSUM_TYPE    0xF
#define V_TXPKT_CSUM_TYPE(x) ((__u64)(x) << S_TXPKT_CSUM_TYPE)
#define G_TXPKT_CSUM_TYPE(x) (((x) >> S_TXPKT_CSUM_TYPE) & M_TXPKT_CSUM_TYPE)

#define S_TXPKT_VLAN    44
#define M_TXPKT_VLAN    0xFFFF
#define V_TXPKT_VLAN(x) ((__u64)(x) << S_TXPKT_VLAN)
#define G_TXPKT_VLAN(x) (((x) >> S_TXPKT_VLAN) & M_TXPKT_VLAN)

#define S_TXPKT_VLAN_VLD    60
#define V_TXPKT_VLAN_VLD(x) ((__u64)(x) << S_TXPKT_VLAN_VLD)
#define F_TXPKT_VLAN_VLD    V_TXPKT_VLAN_VLD(1ULL)

#define S_TXPKT_IPSEC    61
#define V_TXPKT_IPSEC(x) ((__u64)(x) << S_TXPKT_IPSEC)
#define F_TXPKT_IPSEC    V_TXPKT_IPSEC(1ULL)

#define S_TXPKT_IPCSUM_DIS    62
#define V_TXPKT_IPCSUM_DIS(x) ((__u64)(x) << S_TXPKT_IPCSUM_DIS)
#define F_TXPKT_IPCSUM_DIS    V_TXPKT_IPCSUM_DIS(1ULL)

#define S_TXPKT_L4CSUM_DIS    63
#define V_TXPKT_L4CSUM_DIS(x) ((__u64)(x) << S_TXPKT_L4CSUM_DIS)
#define F_TXPKT_L4CSUM_DIS    V_TXPKT_L4CSUM_DIS(1ULL)

struct cpl_tx_pkt_lso {
	__be32 lso_ctrl;
	__be16 ipid_ofst;
	__be16 mss;
	__be32 seqno_offset;
	__be32 len;
	/* encapsulated CPL (TX_PKT, TX_PKT_XT or TX_DATA) follows here */
};

/* cpl_tx_pkt_lso.lso_ctrl fields */
#define S_LSO_TCPHDR_LEN    0
#define M_LSO_TCPHDR_LEN    0xF
#define V_LSO_TCPHDR_LEN(x) ((x) << S_LSO_TCPHDR_LEN)
#define G_LSO_TCPHDR_LEN(x) (((x) >> S_LSO_TCPHDR_LEN) & M_LSO_TCPHDR_LEN)

#define S_LSO_IPHDR_LEN    4
#define M_LSO_IPHDR_LEN    0xFFF
#define V_LSO_IPHDR_LEN(x) ((x) << S_LSO_IPHDR_LEN)
#define G_LSO_IPHDR_LEN(x) (((x) >> S_LSO_IPHDR_LEN) & M_LSO_IPHDR_LEN)

#define S_LSO_ETHHDR_LEN    16
#define M_LSO_ETHHDR_LEN    0xF
#define V_LSO_ETHHDR_LEN(x) ((x) << S_LSO_ETHHDR_LEN)
#define G_LSO_ETHHDR_LEN(x) (((x) >> S_LSO_ETHHDR_LEN) & M_LSO_ETHHDR_LEN)

#define S_LSO_IPV6    20
#define V_LSO_IPV6(x) ((x) << S_LSO_IPV6)
#define F_LSO_IPV6    V_LSO_IPV6(1U)

#define S_LSO_OFLD_ENCAP    21
#define V_LSO_OFLD_ENCAP(x) ((x) << S_LSO_OFLD_ENCAP)
#define F_LSO_OFLD_ENCAP    V_LSO_OFLD_ENCAP(1U)

#define S_LSO_LAST_SLICE    22
#define V_LSO_LAST_SLICE(x) ((x) << S_LSO_LAST_SLICE)
#define F_LSO_LAST_SLICE    V_LSO_LAST_SLICE(1U)

#define S_LSO_FIRST_SLICE    23
#define V_LSO_FIRST_SLICE(x) ((x) << S_LSO_FIRST_SLICE)
#define F_LSO_FIRST_SLICE    V_LSO_FIRST_SLICE(1U)

#define S_LSO_OPCODE    24
#define M_LSO_OPCODE    0xFF
#define V_LSO_OPCODE(x) ((x) << S_LSO_OPCODE)
#define G_LSO_OPCODE(x) (((x) >> S_LSO_OPCODE) & M_LSO_OPCODE)

/* cpl_tx_pkt_lso.mss fields */
#define S_LSO_MSS    0
#define M_LSO_MSS    0x3FFF
#define V_LSO_MSS(x) ((x) << S_LSO_MSS)
#define G_LSO_MSS(x) (((x) >> S_LSO_MSS) & M_LSO_MSS)

#define S_LSO_IPID_SPLIT    15
#define V_LSO_IPID_SPLIT(x) ((x) << S_LSO_IPID_SPLIT)
#define F_LSO_IPID_SPLIT    V_LSO_IPID_SPLIT(1U)

struct cpl_tx_pkt_coalesce {
	__be32 cntrl;
	__be32 len;
	__be64 addr;
};

struct tx_pkt_coalesce_wr {
	WR_HDR;
#if !(defined C99_NOT_SUPPORTED)
	struct cpl_tx_pkt_coalesce cpl[0];
#endif
};

struct mngt_pktsched_wr {
	__be32 wr_hi;
	__be32 wr_lo;
	__u8  mngt_opcode;
	__u8  rsvd[7];
	__u8  sched;
	__u8  idx;
	__u8  min;
	__u8  max;
	__u8  binding;
	__u8  rsvd1[3];
};

struct cpl_iscsi_hdr_no_rss {
	union opcode_tid ot;
	__be16 pdu_len_ddp;
	__be16 len;
	__be32 seq;
	__be16 urg;
	__u8 rsvd;
	__u8 status;
};

struct cpl_iscsi_hdr {
	RSS_HDR
	union opcode_tid ot;
	__be16 pdu_len_ddp;
	__be16 len;
	__be32 seq;
	__be16 urg;
	__u8 rsvd;
	__u8 status;
};

/* cpl_iscsi_hdr.pdu_len_ddp fields */
#define S_ISCSI_PDU_LEN    0
#define M_ISCSI_PDU_LEN    0x7FFF
#define V_ISCSI_PDU_LEN(x) ((x) << S_ISCSI_PDU_LEN)
#define G_ISCSI_PDU_LEN(x) (((x) >> S_ISCSI_PDU_LEN) & M_ISCSI_PDU_LEN)

#define S_ISCSI_DDP    15
#define V_ISCSI_DDP(x) ((x) << S_ISCSI_DDP)
#define F_ISCSI_DDP    V_ISCSI_DDP(1U)

struct cpl_rx_data {
	RSS_HDR
	union opcode_tid ot;
	__be16 rsvd;
	__be16 len;
	__be32 seq;
	__be16 urg;
#if defined(__LITTLE_ENDIAN_BITFIELD)
	__u8 dack_mode:2;
	__u8 psh:1;
	__u8 heartbeat:1;
	__u8 ddp_off:1;
	__u8 :3;
#else
	__u8 :3;
	__u8 ddp_off:1;
	__u8 heartbeat:1;
	__u8 psh:1;
	__u8 dack_mode:2;
#endif
	__u8 status;
};

struct cpl_fcoe_hdr {
	RSS_HDR
	union opcode_tid ot;
	__be16 oxid;
	__be16 len;
	__be32 rctl_fctl;
	__u8 cs_ctl;
	__u8 df_ctl;
	__u8 sof;
	__u8 eof;
	__be16 seq_cnt;
	__u8 seq_id;
	__u8 type;
	__be32 param;
};

struct cpl_rx_urg_notify {
	RSS_HDR
	union opcode_tid ot;
	__be32 seq;
};

struct cpl_rx_urg_pkt {
	RSS_HDR
	union opcode_tid ot;
	__be16 rsvd;
	__be16 len;
};

struct cpl_rx_data_ack {
	WR_HDR;
	union opcode_tid ot;
	__be32 credit_dack;
};

struct cpl_rx_data_ack_core {
	union opcode_tid ot;
	__be32 credit_dack;
};

/* cpl_rx_data_ack.ack_seq fields */
#define S_RX_CREDITS    0
#define M_RX_CREDITS    0x3FFFFFF
#define V_RX_CREDITS(x) ((x) << S_RX_CREDITS)
#define G_RX_CREDITS(x) (((x) >> S_RX_CREDITS) & M_RX_CREDITS)

#define S_RX_MODULATE_TX    26
#define V_RX_MODULATE_TX(x) ((x) << S_RX_MODULATE_TX)
#define F_RX_MODULATE_TX    V_RX_MODULATE_TX(1U)

#define S_RX_MODULATE_RX    27
#define V_RX_MODULATE_RX(x) ((x) << S_RX_MODULATE_RX)
#define F_RX_MODULATE_RX    V_RX_MODULATE_RX(1U)

#define S_RX_FORCE_ACK    28
#define V_RX_FORCE_ACK(x) ((x) << S_RX_FORCE_ACK)
#define F_RX_FORCE_ACK    V_RX_FORCE_ACK(1U)

#define S_RX_DACK_MODE    29
#define M_RX_DACK_MODE    0x3
#define V_RX_DACK_MODE(x) ((x) << S_RX_DACK_MODE)
#define G_RX_DACK_MODE(x) (((x) >> S_RX_DACK_MODE) & M_RX_DACK_MODE)

#define S_RX_DACK_CHANGE    31
#define V_RX_DACK_CHANGE(x) ((x) << S_RX_DACK_CHANGE)
#define F_RX_DACK_CHANGE    V_RX_DACK_CHANGE(1U)

struct cpl_rx_ddp_complete {
	RSS_HDR
	union opcode_tid ot;
	__be32 ddp_report;
	__be32 rcv_nxt;
	__be32 rsvd;
};

struct cpl_rx_data_ddp {
	RSS_HDR
	union opcode_tid ot;
	__be16 urg;
	__be16 len;
	__be32 seq;
	union {
		__be32 nxt_seq;
		__be32 ddp_report;
	} u;
	__be32 ulp_crc;
	__be32 ddpvld;
};

struct cpl_rx_fcoe_ddp {
	RSS_HDR
	union opcode_tid ot;
	__be16 rsvd;
	__be16 len;
	__be32 seq;
	__be32 ddp_report;
	__be32 ulp_crc;
	__be32 ddpvld;
};

/* cpl_rx_{data,fcoe}_ddp.ddpvld fields */
#define S_DDP_VALID    15
#define M_DDP_VALID    0x1FFFF
#define V_DDP_VALID(x) ((x) << S_DDP_VALID)
#define G_DDP_VALID(x) (((x) >> S_DDP_VALID) & M_DDP_VALID)

#define S_DDP_PPOD_MISMATCH    15
#define V_DDP_PPOD_MISMATCH(x) ((x) << S_DDP_PPOD_MISMATCH)
#define F_DDP_PPOD_MISMATCH    V_DDP_PPOD_MISMATCH(1U)

#define S_DDP_PDU    16
#define V_DDP_PDU(x) ((x) << S_DDP_PDU)
#define F_DDP_PDU    V_DDP_PDU(1U)

#define S_DDP_LLIMIT_ERR    17
#define V_DDP_LLIMIT_ERR(x) ((x) << S_DDP_LLIMIT_ERR)
#define F_DDP_LLIMIT_ERR    V_DDP_LLIMIT_ERR(1U)

#define S_DDP_PPOD_PARITY_ERR    18
#define V_DDP_PPOD_PARITY_ERR(x) ((x) << S_DDP_PPOD_PARITY_ERR)
#define F_DDP_PPOD_PARITY_ERR    V_DDP_PPOD_PARITY_ERR(1U)

#define S_DDP_PADDING_ERR    19
#define V_DDP_PADDING_ERR(x) ((x) << S_DDP_PADDING_ERR)
#define F_DDP_PADDING_ERR    V_DDP_PADDING_ERR(1U)

#define S_DDP_HDRCRC_ERR    20
#define V_DDP_HDRCRC_ERR(x) ((x) << S_DDP_HDRCRC_ERR)
#define F_DDP_HDRCRC_ERR    V_DDP_HDRCRC_ERR(1U)

#define S_DDP_DATACRC_ERR    21
#define V_DDP_DATACRC_ERR(x) ((x) << S_DDP_DATACRC_ERR)
#define F_DDP_DATACRC_ERR    V_DDP_DATACRC_ERR(1U)

#define S_DDP_INVALID_TAG    22
#define V_DDP_INVALID_TAG(x) ((x) << S_DDP_INVALID_TAG)
#define F_DDP_INVALID_TAG    V_DDP_INVALID_TAG(1U)

#define S_DDP_ULIMIT_ERR    23
#define V_DDP_ULIMIT_ERR(x) ((x) << S_DDP_ULIMIT_ERR)
#define F_DDP_ULIMIT_ERR    V_DDP_ULIMIT_ERR(1U)

#define S_DDP_OFFSET_ERR    24
#define V_DDP_OFFSET_ERR(x) ((x) << S_DDP_OFFSET_ERR)
#define F_DDP_OFFSET_ERR    V_DDP_OFFSET_ERR(1U)

#define S_DDP_COLOR_ERR    25
#define V_DDP_COLOR_ERR(x) ((x) << S_DDP_COLOR_ERR)
#define F_DDP_COLOR_ERR    V_DDP_COLOR_ERR(1U)

#define S_DDP_TID_MISMATCH    26
#define V_DDP_TID_MISMATCH(x) ((x) << S_DDP_TID_MISMATCH)
#define F_DDP_TID_MISMATCH    V_DDP_TID_MISMATCH(1U)

#define S_DDP_INVALID_PPOD    27
#define V_DDP_INVALID_PPOD(x) ((x) << S_DDP_INVALID_PPOD)
#define F_DDP_INVALID_PPOD    V_DDP_INVALID_PPOD(1U)

#define S_DDP_ULP_MODE    28
#define M_DDP_ULP_MODE    0xF
#define V_DDP_ULP_MODE(x) ((x) << S_DDP_ULP_MODE)
#define G_DDP_ULP_MODE(x) (((x) >> S_DDP_ULP_MODE) & M_DDP_ULP_MODE)

/* cpl_rx_{data,fcoe}_ddp.ddp_report fields */
#define S_DDP_OFFSET    0
#define M_DDP_OFFSET    0xFFFFFF
#define V_DDP_OFFSET(x) ((x) << S_DDP_OFFSET)
#define G_DDP_OFFSET(x) (((x) >> S_DDP_OFFSET) & M_DDP_OFFSET)

#define S_DDP_DACK_MODE    24
#define M_DDP_DACK_MODE    0x3
#define V_DDP_DACK_MODE(x) ((x) << S_DDP_DACK_MODE)
#define G_DDP_DACK_MODE(x) (((x) >> S_DDP_DACK_MODE) & M_DDP_DACK_MODE)

#define S_DDP_BUF_IDX    26
#define V_DDP_BUF_IDX(x) ((x) << S_DDP_BUF_IDX)
#define F_DDP_BUF_IDX    V_DDP_BUF_IDX(1U)

#define S_DDP_URG    27
#define V_DDP_URG(x) ((x) << S_DDP_URG)
#define F_DDP_URG    V_DDP_URG(1U)

#define S_DDP_PSH    28
#define V_DDP_PSH(x) ((x) << S_DDP_PSH)
#define F_DDP_PSH    V_DDP_PSH(1U)

#define S_DDP_BUF_COMPLETE    29
#define V_DDP_BUF_COMPLETE(x) ((x) << S_DDP_BUF_COMPLETE)
#define F_DDP_BUF_COMPLETE    V_DDP_BUF_COMPLETE(1U)

#define S_DDP_BUF_TIMED_OUT    30
#define V_DDP_BUF_TIMED_OUT(x) ((x) << S_DDP_BUF_TIMED_OUT)
#define F_DDP_BUF_TIMED_OUT    V_DDP_BUF_TIMED_OUT(1U)

#define S_DDP_INV    31
#define V_DDP_INV(x) ((x) << S_DDP_INV)
#define F_DDP_INV    V_DDP_INV(1U)

struct cpl_rx_pkt {
	RSS_HDR
	__u8 opcode;
#if defined(__LITTLE_ENDIAN_BITFIELD)
	__u8 iff:4;
	__u8 csum_calc:1;
	__u8 ipmi_pkt:1;
	__u8 vlan_ex:1;
	__u8 ip_frag:1;
#else
	__u8 ip_frag:1;
	__u8 vlan_ex:1;
	__u8 ipmi_pkt:1;
	__u8 csum_calc:1;
	__u8 iff:4;
#endif
	__be16 csum;
	__be16 vlan;
	__be16 len;
	__be32 l2info;
	__be16 hdr_len;
	__be16 err_vec;
};

/* rx_pkt.l2info fields */
#define S_RX_ETHHDR_LEN    0
#define M_RX_ETHHDR_LEN    0x1F
#define V_RX_ETHHDR_LEN(x) ((x) << S_RX_ETHHDR_LEN)
#define G_RX_ETHHDR_LEN(x) (((x) >> S_RX_ETHHDR_LEN) & M_RX_ETHHDR_LEN)

#define S_RX_PKTYPE    5
#define M_RX_PKTYPE    0x7
#define V_RX_PKTYPE(x) ((x) << S_RX_PKTYPE)
#define G_RX_PKTYPE(x) (((x) >> S_RX_PKTYPE) & M_RX_PKTYPE)

#define S_RX_MACIDX    8
#define M_RX_MACIDX    0x1FF
#define V_RX_MACIDX(x) ((x) << S_RX_MACIDX)
#define G_RX_MACIDX(x) (((x) >> S_RX_MACIDX) & M_RX_MACIDX)

#define S_RX_DATYPE    18
#define M_RX_DATYPE    0x3
#define V_RX_DATYPE(x) ((x) << S_RX_DATYPE)
#define G_RX_DATYPE(x) (((x) >> S_RX_DATYPE) & M_RX_DATYPE)

#define S_RXF_PSH    20
#define V_RXF_PSH(x) ((x) << S_RXF_PSH)
#define F_RXF_PSH    V_RXF_PSH(1U)

#define S_RXF_SYN    21
#define V_RXF_SYN(x) ((x) << S_RXF_SYN)
#define F_RXF_SYN    V_RXF_SYN(1U)

#define S_RXF_UDP    22
#define V_RXF_UDP(x) ((x) << S_RXF_UDP)
#define F_RXF_UDP    V_RXF_UDP(1U)

#define S_RXF_TCP    23
#define V_RXF_TCP(x) ((x) << S_RXF_TCP)
#define F_RXF_TCP    V_RXF_TCP(1U)

#define S_RXF_IP    24
#define V_RXF_IP(x) ((x) << S_RXF_IP)
#define F_RXF_IP    V_RXF_IP(1U)

#define S_RXF_IP6    25
#define V_RXF_IP6(x) ((x) << S_RXF_IP6)
#define F_RXF_IP6    V_RXF_IP6(1U)

#define S_RXF_SYN_COOKIE    26
#define V_RXF_SYN_COOKIE(x) ((x) << S_RXF_SYN_COOKIE)
#define F_RXF_SYN_COOKIE    V_RXF_SYN_COOKIE(1U)

#define S_RXF_FCOE    26
#define V_RXF_FCOE(x) ((x) << S_RXF_FCOE)
#define F_RXF_FCOE    V_RXF_FCOE(1U)

#define S_RXF_LRO    27
#define V_RXF_LRO(x) ((x) << S_RXF_LRO)
#define F_RXF_LRO    V_RXF_LRO(1U)

#define S_RX_CHAN    28
#define M_RX_CHAN    0xF
#define V_RX_CHAN(x) ((x) << S_RX_CHAN)
#define G_RX_CHAN(x) (((x) >> S_RX_CHAN) & M_RX_CHAN)

/* rx_pkt.hdr_len fields */
#define S_RX_TCPHDR_LEN    0
#define M_RX_TCPHDR_LEN    0x3F
#define V_RX_TCPHDR_LEN(x) ((x) << S_RX_TCPHDR_LEN)
#define G_RX_TCPHDR_LEN(x) (((x) >> S_RX_TCPHDR_LEN) & M_RX_TCPHDR_LEN)

#define S_RX_IPHDR_LEN    6
#define M_RX_IPHDR_LEN    0x3FF
#define V_RX_IPHDR_LEN(x) ((x) << S_RX_IPHDR_LEN)
#define G_RX_IPHDR_LEN(x) (((x) >> S_RX_IPHDR_LEN) & M_RX_IPHDR_LEN)

/* rx_pkt.err_vec fields */
#define S_RXERR_OR    0
#define V_RXERR_OR(x) ((x) << S_RXERR_OR)
#define F_RXERR_OR    V_RXERR_OR(1U)

#define S_RXERR_MAC    1
#define V_RXERR_MAC(x) ((x) << S_RXERR_MAC)
#define F_RXERR_MAC    V_RXERR_MAC(1U)

#define S_RXERR_IPVERS    2
#define V_RXERR_IPVERS(x) ((x) << S_RXERR_IPVERS)
#define F_RXERR_IPVERS    V_RXERR_IPVERS(1U)

#define S_RXERR_FRAG    3
#define V_RXERR_FRAG(x) ((x) << S_RXERR_FRAG)
#define F_RXERR_FRAG    V_RXERR_FRAG(1U)

#define S_RXERR_ATTACK    4
#define V_RXERR_ATTACK(x) ((x) << S_RXERR_ATTACK)
#define F_RXERR_ATTACK    V_RXERR_ATTACK(1U)

#define S_RXERR_ETHHDR_LEN    5
#define V_RXERR_ETHHDR_LEN(x) ((x) << S_RXERR_ETHHDR_LEN)
#define F_RXERR_ETHHDR_LEN    V_RXERR_ETHHDR_LEN(1U)

#define S_RXERR_IPHDR_LEN    6
#define V_RXERR_IPHDR_LEN(x) ((x) << S_RXERR_IPHDR_LEN)
#define F_RXERR_IPHDR_LEN    V_RXERR_IPHDR_LEN(1U)

#define S_RXERR_TCPHDR_LEN    7
#define V_RXERR_TCPHDR_LEN(x) ((x) << S_RXERR_TCPHDR_LEN)
#define F_RXERR_TCPHDR_LEN    V_RXERR_TCPHDR_LEN(1U)

#define S_RXERR_PKT_LEN    8
#define V_RXERR_PKT_LEN(x) ((x) << S_RXERR_PKT_LEN)
#define F_RXERR_PKT_LEN    V_RXERR_PKT_LEN(1U)

#define S_RXERR_TCP_OPT    9
#define V_RXERR_TCP_OPT(x) ((x) << S_RXERR_TCP_OPT)
#define F_RXERR_TCP_OPT    V_RXERR_TCP_OPT(1U)

#define S_RXERR_IPCSUM    12
#define V_RXERR_IPCSUM(x) ((x) << S_RXERR_IPCSUM)
#define F_RXERR_IPCSUM    V_RXERR_IPCSUM(1U)

#define S_RXERR_CSUM    13
#define V_RXERR_CSUM(x) ((x) << S_RXERR_CSUM)
#define F_RXERR_CSUM    V_RXERR_CSUM(1U)

#define S_RXERR_PING    14
#define V_RXERR_PING(x) ((x) << S_RXERR_PING)
#define F_RXERR_PING    V_RXERR_PING(1U)

struct cpl_trace_pkt {
	RSS_HDR
	__u8 opcode;
	__u8 intf;
#if defined(__LITTLE_ENDIAN_BITFIELD)
	__u8 runt:4;
	__u8 filter_hit:4;
	__u8 :6;
	__u8 err:1;
	__u8 trunc:1;
#else
	__u8 filter_hit:4;
	__u8 runt:4;
	__u8 trunc:1;
	__u8 err:1;
	__u8 :6;
#endif
	__be16 rsvd;
	__be16 len;
	__be64 tstamp;
};

struct cpl_rte_delete_req {
	WR_HDR;
	union opcode_tid ot;
	__be32 params;
};

/* {cpl_rte_delete_req, cpl_rte_read_req}.params fields */
#define S_RTE_REQ_LUT_IX    8
#define M_RTE_REQ_LUT_IX    0x7FF
#define V_RTE_REQ_LUT_IX(x) ((x) << S_RTE_REQ_LUT_IX)
#define G_RTE_REQ_LUT_IX(x) (((x) >> S_RTE_REQ_LUT_IX) & M_RTE_REQ_LUT_IX)

#define S_RTE_REQ_LUT_BASE    19
#define M_RTE_REQ_LUT_BASE    0x7FF
#define V_RTE_REQ_LUT_BASE(x) ((x) << S_RTE_REQ_LUT_BASE)
#define G_RTE_REQ_LUT_BASE(x) (((x) >> S_RTE_REQ_LUT_BASE) & M_RTE_REQ_LUT_BASE)

#define S_RTE_READ_REQ_SELECT    31
#define V_RTE_READ_REQ_SELECT(x) ((x) << S_RTE_READ_REQ_SELECT)
#define F_RTE_READ_REQ_SELECT    V_RTE_READ_REQ_SELECT(1U)

struct cpl_rte_delete_rpl {
	RSS_HDR
	union opcode_tid ot;
	__u8 status;
	__u8 rsvd[3];
};

struct cpl_rte_write_req {
	WR_HDR;
	union opcode_tid ot;
	__u32 write_sel;
	__be32 lut_params;
	__be32 l2t_idx;
	__be32 netmask;
	__be32 faddr;
};

/* cpl_rte_write_req.write_sel fields */
#define S_RTE_WR_L2TIDX    31
#define V_RTE_WR_L2TIDX(x) ((x) << S_RTE_WR_L2TIDX)
#define F_RTE_WR_L2TIDX    V_RTE_WR_L2TIDX(1U)

#define S_RTE_WR_FADDR    30
#define V_RTE_WR_FADDR(x) ((x) << S_RTE_WR_FADDR)
#define F_RTE_WR_FADDR    V_RTE_WR_FADDR(1U)

/* cpl_rte_write_req.lut_params fields */
#define S_RTE_WR_LUT_IX    10
#define M_RTE_WR_LUT_IX    0x7FF
#define V_RTE_WR_LUT_IX(x) ((x) << S_RTE_WR_LUT_IX)
#define G_RTE_WR_LUT_IX(x) (((x) >> S_RTE_WR_LUT_IX) & M_RTE_WR_LUT_IX)

#define S_RTE_WR_LUT_BASE    21
#define M_RTE_WR_LUT_BASE    0x7FF
#define V_RTE_WR_LUT_BASE(x) ((x) << S_RTE_WR_LUT_BASE)
#define G_RTE_WR_LUT_BASE(x) (((x) >> S_RTE_WR_LUT_BASE) & M_RTE_WR_LUT_BASE)

struct cpl_rte_write_rpl {
	RSS_HDR
	union opcode_tid ot;
	__u8 status;
	__u8 rsvd[3];
};

struct cpl_rte_read_req {
	WR_HDR;
	union opcode_tid ot;
	__be32 params;
};

struct cpl_rte_read_rpl {
	RSS_HDR
	union opcode_tid ot;
	__u8 status;
	__u8 rsvd;
	__be16 l2t_idx;
#if defined(__LITTLE_ENDIAN_BITFIELD)
	__u32 :30;
	__u32 select:1;
#else
	__u32 select:1;
	__u32 :30;
#endif
	__be32 addr;
};

struct cpl_l2t_write_req {
	WR_HDR;
	union opcode_tid ot;
	__be16 params;
	__be16 l2t_idx;
	__be16 vlan;
	__u8   dst_mac[6];
};

/* cpl_l2t_write_req.params fields */
#define S_L2T_W_INFO    2
#define M_L2T_W_INFO    0x3F
#define V_L2T_W_INFO(x) ((x) << S_L2T_W_INFO)
#define G_L2T_W_INFO(x) (((x) >> S_L2T_W_INFO) & M_L2T_W_INFO)

#define S_L2T_W_PORT    8
#define M_L2T_W_PORT    0xF
#define V_L2T_W_PORT(x) ((x) << S_L2T_W_PORT)
#define G_L2T_W_PORT(x) (((x) >> S_L2T_W_PORT) & M_L2T_W_PORT)

#define S_L2T_W_NOREPLY    15
#define V_L2T_W_NOREPLY(x) ((x) << S_L2T_W_NOREPLY)
#define F_L2T_W_NOREPLY    V_L2T_W_NOREPLY(1U)

struct cpl_l2t_write_rpl {
	RSS_HDR
	union opcode_tid ot;
	__u8 status;
	__u8 rsvd[3];
};

struct cpl_l2t_read_req {
	WR_HDR;
	union opcode_tid ot;
	__be32 l2t_idx;
};

struct cpl_l2t_read_rpl {
	RSS_HDR
	union opcode_tid ot;
	__u8 status;
#if defined(__LITTLE_ENDIAN_BITFIELD)
	__u8 :4;
	__u8 iff:4;
#else
	__u8 iff:4;
	__u8 :4;
#endif
	__be16 vlan;
	__be16 info;
	__u8 dst_mac[6];
};

struct cpl_smt_write_req {
	WR_HDR;
	union opcode_tid ot;
	__be32 params;
	__be16 pfvf1;
	__u8   src_mac1[6];
	__be16 pfvf0;
	__u8   src_mac0[6];
};

/* cpl_smt_{read,write}_req.params fields */
#define S_SMTW_OVLAN_IDX    16
#define M_SMTW_OVLAN_IDX    0xF
#define V_SMTW_OVLAN_IDX(x) ((x) << S_SMTW_OVLAN_IDX)
#define G_SMTW_OVLAN_IDX(x) (((x) >> S_SMTW_OVLAN_IDX) & M_SMTW_OVLAN_IDX)

#define S_SMTW_IDX    20
#define M_SMTW_IDX    0x7F
#define V_SMTW_IDX(x) ((x) << S_SMTW_IDX)
#define G_SMTW_IDX(x) (((x) >> S_SMTW_IDX) & M_SMTW_IDX)

#define S_SMTW_NORPL    31
#define V_SMTW_NORPL(x) ((x) << S_SMTW_NORPL)
#define F_SMTW_NORPL    V_SMTW_NORPL(1U)

/* cpl_smt_{read,write}_req.pfvf? fields */
#define S_SMTW_VF    0
#define M_SMTW_VF    0xFF
#define V_SMTW_VF(x) ((x) << S_SMTW_VF)
#define G_SMTW_VF(x) (((x) >> S_SMTW_VF) & M_SMTW_VF)

#define S_SMTW_PF    8
#define M_SMTW_PF    0x7
#define V_SMTW_PF(x) ((x) << S_SMTW_PF)
#define G_SMTW_PF(x) (((x) >> S_SMTW_PF) & M_SMTW_PF)

#define S_SMTW_VF_VLD    11
#define V_SMTW_VF_VLD(x) ((x) << S_SMTW_VF_VLD)
#define F_SMTW_VF_VLD    V_SMTW_VF_VLD(1U)

struct cpl_smt_write_rpl {
	RSS_HDR
	union opcode_tid ot;
	__u8 status;
	__u8 rsvd[3];
};

struct cpl_smt_read_req {
	WR_HDR;
	union opcode_tid ot;
	__be32 params;
};

struct cpl_smt_read_rpl {
	RSS_HDR
	union opcode_tid ot;
	__u8   status;
	__u8   ovlan_idx;
	__be16 rsvd;
	__be16 pfvf1;
	__u8   src_mac1[6];
	__be16 pfvf0;
	__u8   src_mac0[6];
};

struct cpl_barrier {
	WR_HDR;
	__u8 opcode;
	__u8 chan_map;
	__be16 rsvd0;
	__be32 rsvd1;
};

/* cpl_barrier.chan_map fields */
#define S_CHAN_MAP    4
#define M_CHAN_MAP    0xF
#define V_CHAN_MAP(x) ((x) << S_CHAN_MAP)
#define G_CHAN_MAP(x) (((x) >> S_CHAN_MAP) & M_CHAN_MAP)

struct cpl_error {
	RSS_HDR
	union opcode_tid ot;
	__be32 error;
};

struct cpl_hit_notify {
	RSS_HDR
	union opcode_tid ot;
	__be32 rsvd;
	__be32 info;
	__be32 reason;
};

struct cpl_pkt_notify {
	RSS_HDR
	union opcode_tid ot;
	__be16 rsvd;
	__be16 len;
	__be32 info;
	__be32 reason;
};

/* cpl_{hit,pkt}_notify.info fields */
#define S_NTFY_MAC_IDX    0
#define M_NTFY_MAC_IDX    0x1FF
#define V_NTFY_MAC_IDX(x) ((x) << S_NTFY_MAC_IDX)
#define G_NTFY_MAC_IDX(x) (((x) >> S_NTFY_MAC_IDX) & M_NTFY_MAC_IDX)

#define S_NTFY_INTF    10
#define M_NTFY_INTF    0xF
#define V_NTFY_INTF(x) ((x) << S_NTFY_INTF)
#define G_NTFY_INTF(x) (((x) >> S_NTFY_INTF) & M_NTFY_INTF)

#define S_NTFY_TCPHDR_LEN    14
#define M_NTFY_TCPHDR_LEN    0xF
#define V_NTFY_TCPHDR_LEN(x) ((x) << S_NTFY_TCPHDR_LEN)
#define G_NTFY_TCPHDR_LEN(x) (((x) >> S_NTFY_TCPHDR_LEN) & M_NTFY_TCPHDR_LEN)

#define S_NTFY_IPHDR_LEN    18
#define M_NTFY_IPHDR_LEN    0x1FF
#define V_NTFY_IPHDR_LEN(x) ((x) << S_NTFY_IPHDR_LEN)
#define G_NTFY_IPHDR_LEN(x) (((x) >> S_NTFY_IPHDR_LEN) & M_NTFY_IPHDR_LEN)

#define S_NTFY_ETHHDR_LEN    27
#define M_NTFY_ETHHDR_LEN    0x1F
#define V_NTFY_ETHHDR_LEN(x) ((x) << S_NTFY_ETHHDR_LEN)
#define G_NTFY_ETHHDR_LEN(x) (((x) >> S_NTFY_ETHHDR_LEN) & M_NTFY_ETHHDR_LEN)

struct cpl_rdma_terminate {
	RSS_HDR
	union opcode_tid ot;
	__be16 rsvd;
	__be16 len;
};

struct cpl_set_le_req {
	WR_HDR;
	union opcode_tid ot;
	__be16 reply_ctrl;
	__be16 params;
	__be64 mask_hi;
	__be64 mask_lo;
	__be64 val_hi;
	__be64 val_lo;
};

/* cpl_set_le_req.reply_ctrl additional fields */
#define S_LE_REQ_IP6    13
#define V_LE_REQ_IP6(x) ((x) << S_LE_REQ_IP6)
#define F_LE_REQ_IP6    V_LE_REQ_IP6(1U)

/* cpl_set_le_req.params fields */
#define S_LE_CHAN    0
#define M_LE_CHAN    0x3
#define V_LE_CHAN(x) ((x) << S_LE_CHAN)
#define G_LE_CHAN(x) (((x) >> S_LE_CHAN) & M_LE_CHAN)

#define S_LE_OFFSET    5
#define M_LE_OFFSET    0x7
#define V_LE_OFFSET(x) ((x) << S_LE_OFFSET)
#define G_LE_OFFSET(x) (((x) >> S_LE_OFFSET) & M_LE_OFFSET)

#define S_LE_MORE    8
#define V_LE_MORE(x) ((x) << S_LE_MORE)
#define F_LE_MORE    V_LE_MORE(1U)

#define S_LE_REQSIZE    9
#define M_LE_REQSIZE    0x7
#define V_LE_REQSIZE(x) ((x) << S_LE_REQSIZE)
#define G_LE_REQSIZE(x) (((x) >> S_LE_REQSIZE) & M_LE_REQSIZE)

#define S_LE_REQCMD    12
#define M_LE_REQCMD    0xF
#define V_LE_REQCMD(x) ((x) << S_LE_REQCMD)
#define G_LE_REQCMD(x) (((x) >> S_LE_REQCMD) & M_LE_REQCMD)

struct cpl_set_le_rpl {
	RSS_HDR
	union opcode_tid ot;
	__u8 chan;
	__u8 info;
	__be16 len;
};

/* cpl_set_le_rpl.info fields */
#define S_LE_RSPCMD    0
#define M_LE_RSPCMD    0xF
#define V_LE_RSPCMD(x) ((x) << S_LE_RSPCMD)
#define G_LE_RSPCMD(x) (((x) >> S_LE_RSPCMD) & M_LE_RSPCMD)

#define S_LE_RSPSIZE    4
#define M_LE_RSPSIZE    0x7
#define V_LE_RSPSIZE(x) ((x) << S_LE_RSPSIZE)
#define G_LE_RSPSIZE(x) (((x) >> S_LE_RSPSIZE) & M_LE_RSPSIZE)

#define S_LE_RSPTYPE    7
#define V_LE_RSPTYPE(x) ((x) << S_LE_RSPTYPE)
#define F_LE_RSPTYPE    V_LE_RSPTYPE(1U)

struct cpl_sge_egr_update {
	RSS_HDR
	__be32 opcode_qid;
	__be16 cidx;
	__be16 pidx;
};

/* cpl_sge_egr_update.ot fields */
#define S_EGR_QID    0
#define M_EGR_QID    0x1FFFF
#define V_EGR_QID(x) ((x) << S_EGR_QID)
#define G_EGR_QID(x) (((x) >> S_EGR_QID) & M_EGR_QID)

struct cpl_fw2_pld {
	RSS_HDR
	u8 opcode;
	u8 rsvd[5];
	__be16 len;
};

struct cpl_fw4_pld {
	RSS_HDR
	u8 opcode;
	u8 rsvd0[3];
	u8 type;
	u8 rsvd1;
	__be16 len;
	__be64 data;
	__be64 rsvd2;
};

struct cpl_fw6_pld {
	RSS_HDR
	u8 opcode;
	u8 rsvd[5];
	__be16 len;
	__be64 data[4];
};

struct cpl_fw2_msg {
	RSS_HDR
	union opcode_info oi;
};

struct cpl_fw4_msg {
	RSS_HDR
	u8 opcode;
	u8 type;
	__be16 rsvd0;
	__be32 rsvd1;
	__be64 data[2];
};

struct cpl_fw4_ack {
	RSS_HDR
	union opcode_tid ot;
	u8 credits;
	u8 rsvd0[2];
	u8 seq_vld;
	__be32 snd_nxt;
	__be32 snd_una;
	__be64 rsvd1;
};

struct cpl_fw6_msg {
	RSS_HDR
	u8 opcode;
	u8 type;
	__be16 rsvd0;
	__be32 rsvd1;
	__be64 data[4];
};

/* cpl_fw6_msg.type values */
enum {
	FW6_TYPE_CMD_RPL = 0,
<<<<<<< HEAD
=======
	FW6_TYPE_WR_RPL = 1,
	FW6_TYPE_CQE = 2,
	FW6_TYPE_OFLD_CONNECTION_WR_RPL = 3,

	NUM_FW6_TYPES
};

struct cpl_fw6_msg_ofld_connection_wr_rpl {
	__u64	cookie;
	__be32	tid;	/* or atid in case of active failure */
	__u8	t_state;
	__u8	retval;
	__u8	rsvd[2];
>>>>>>> 85823a3b
};

/* ULP_TX opcodes */
enum {
	ULP_TX_MEM_READ = 2,
	ULP_TX_MEM_WRITE = 3,
	ULP_TX_PKT = 4
};

enum {
	ULP_TX_SC_NOOP = 0x80,
	ULP_TX_SC_IMM  = 0x81,
	ULP_TX_SC_DSGL = 0x82,
	ULP_TX_SC_ISGL = 0x83
};

#define S_ULPTX_CMD    24
#define M_ULPTX_CMD    0xFF
#define V_ULPTX_CMD(x) ((x) << S_ULPTX_CMD)

#define S_ULPTX_LEN16    0
#define M_ULPTX_LEN16    0xFF
#define V_ULPTX_LEN16(x) ((x) << S_ULPTX_LEN16)

#define S_ULP_TX_SC_MORE 23
#define V_ULP_TX_SC_MORE(x) ((x) << S_ULP_TX_SC_MORE)
#define F_ULP_TX_SC_MORE  V_ULP_TX_SC_MORE(1U)

struct ulptx_sge_pair {
	__be32 len[2];
	__be64 addr[2];
};

struct ulptx_sgl {
	__be32 cmd_nsge;
	__be32 len0;
	__be64 addr0;
#if !(defined C99_NOT_SUPPORTED)
	struct ulptx_sge_pair sge[0];
#endif
};

struct ulptx_isge {
	__be32 stag;
	__be32 len;
	__be64 target_ofst;
};

struct ulptx_isgl {
	__be32 cmd_nisge;
	__be32 rsvd;
#if !(defined C99_NOT_SUPPORTED)
	struct ulptx_isge sge[0];
#endif
};

struct ulptx_idata {
	__be32 cmd_more;
	__be32 len;
};

#define S_ULPTX_NSGE    0
#define M_ULPTX_NSGE    0xFFFF
#define V_ULPTX_NSGE(x) ((x) << S_ULPTX_NSGE)

struct ulp_mem_io {
	WR_HDR;
	__be32 cmd;
	__be32 len16;             /* command length */
	__be32 dlen;              /* data length in 32-byte units */
	__be32 lock_addr;
};

/* additional ulp_mem_io.cmd fields */
#define S_ULP_MEMIO_ORDER    23
#define V_ULP_MEMIO_ORDER(x) ((x) << S_ULP_MEMIO_ORDER)
#define F_ULP_MEMIO_ORDER    V_ULP_MEMIO_ORDER(1U)

/* ulp_mem_io.lock_addr fields */
#define S_ULP_MEMIO_ADDR    0
#define M_ULP_MEMIO_ADDR    0x7FFFFFF
#define V_ULP_MEMIO_ADDR(x) ((x) << S_ULP_MEMIO_ADDR)

#define S_ULP_MEMIO_LOCK    31
#define V_ULP_MEMIO_LOCK(x) ((x) << S_ULP_MEMIO_LOCK)
#define F_ULP_MEMIO_LOCK    V_ULP_MEMIO_LOCK(1U)

/* ulp_mem_io.dlen fields */
#define S_ULP_MEMIO_DATA_LEN    0
#define M_ULP_MEMIO_DATA_LEN    0x1F
#define V_ULP_MEMIO_DATA_LEN(x) ((x) << S_ULP_MEMIO_DATA_LEN)

struct ulp_txpkt {
	__be32 cmd_dest;
	__be32 len;
};

/* ulp_txpkt.cmd_dest fields */
#define S_ULP_TXPKT_DEST    16
#define M_ULP_TXPKT_DEST    0x3
#define V_ULP_TXPKT_DEST(x) ((x) << S_ULP_TXPKT_DEST)

#define S_ULP_TXPKT_FID	    4
#define M_ULP_TXPKT_FID     0x7ff
#define V_ULP_TXPKT_FID(x)  ((x) << S_ULP_TXPKT_FID)

#endif  /* T4_MSG_H */<|MERGE_RESOLUTION|>--- conflicted
+++ resolved
@@ -37,7 +37,6 @@
 	CPL_SET_TCB           = 0x4,
 	CPL_SET_TCB_FIELD     = 0x5,
 	CPL_GET_TCB           = 0x6,
-	CPL_PCMD              = 0x7,
 	CPL_CLOSE_CON_REQ     = 0x8,
 	CPL_CLOSE_LISTSRV_REQ = 0x9,
 	CPL_ABORT_REQ         = 0xA,
@@ -52,9 +51,12 @@
 	CPL_L2T_READ_REQ      = 0x13,
 	CPL_SMT_WRITE_REQ     = 0x14,
 	CPL_SMT_READ_REQ      = 0x15,
+	CPL_TAG_WRITE_REQ     = 0x16,
 	CPL_BARRIER           = 0x18,
 	CPL_TID_RELEASE       = 0x1A,
-	CPL_RX_MPS_PKT        = 0x1B,
+	CPL_TAG_READ_REQ      = 0x1B,
+	CPL_TX_PKT_FSO        = 0x1E,
+	CPL_TX_PKT_ISO        = 0x1F,
 
 	CPL_CLOSE_LISTSRV_RPL = 0x20,
 	CPL_ERROR             = 0x21,
@@ -66,6 +68,7 @@
 	CPL_RTE_DELETE_RPL    = 0x27,
 	CPL_RTE_WRITE_RPL     = 0x28,
 	CPL_RX_URG_PKT        = 0x29,
+	CPL_TAG_WRITE_RPL     = 0x2A,
 	CPL_ABORT_REQ_RSS     = 0x2B,
 	CPL_RX_URG_NOTIFY     = 0x2C,
 	CPL_ABORT_RPL_RSS     = 0x2D,
@@ -84,7 +87,7 @@
 	CPL_RX_DATA           = 0x39,
 	CPL_SET_TCB_RPL       = 0x3A,
 	CPL_RX_PKT            = 0x3B,
-	CPL_PCMD_RPL          = 0x3C,
+	CPL_TAG_READ_RPL      = 0x3C,
 	CPL_HIT_NOTIFY        = 0x3D,
 	CPL_PKT_NOTIFY        = 0x3E,
 	CPL_RX_DDP_COMPLETE   = 0x3F,
@@ -97,23 +100,34 @@
 	CPL_RX2TX_PKT         = 0x45,
 	CPL_RX_FCOE_DDP       = 0x46,
 	CPL_FCOE_HDR          = 0x47,
+	CPL_T5_TRACE_PKT      = 0x48,
+	CPL_RX_ISCSI_DDP      = 0x49,
+	CPL_RX_FCOE_DIF       = 0x4A,
+	CPL_RX_DATA_DIF       = 0x4B,
 
 	CPL_RDMA_READ_REQ     = 0x60,
+	CPL_RX_ISCSI_DIF      = 0x60,
 
 	CPL_SET_LE_REQ        = 0x80,
 	CPL_PASS_OPEN_REQ6    = 0x81,
 	CPL_ACT_OPEN_REQ6     = 0x83,
 
-	CPL_TX_DMA_ACK        = 0xA0,
 	CPL_RDMA_TERMINATE    = 0xA2,
 	CPL_RDMA_WRITE        = 0xA4,
 	CPL_SGE_EGR_UPDATE    = 0xA5,
 	CPL_SET_LE_RPL        = 0xA6,
 	CPL_FW2_MSG           = 0xA7,
 	CPL_FW2_PLD           = 0xA8,
+	CPL_T5_RDMA_READ_REQ  = 0xA9,
+	CPL_RDMA_ATOMIC_REQ   = 0xAA,
+	CPL_RDMA_ATOMIC_RPL   = 0xAB,
+	CPL_RDMA_IMM_DATA     = 0xAC,
+	CPL_RDMA_IMM_DATA_SE  = 0xAD,
 
 	CPL_TRACE_PKT         = 0xB0,
 	CPL_RX2TX_DATA        = 0xB1,
+	CPL_ISCSI_DATA        = 0xB2,
+	CPL_FCOE_DATA         = 0xB3,
 
 	CPL_FW4_MSG           = 0xC0,
 	CPL_FW4_PLD           = 0xC1,
@@ -278,13 +292,13 @@
 #if defined(__LITTLE_ENDIAN_BITFIELD)
 	__u8 :4;
 	__u8 unknown:1;
-	__u8 :1;
+	__u8 ecn:1;
 	__u8 sack:1;
 	__u8 tstamp:1;
 #else
 	__u8 tstamp:1;
 	__u8 sack:1;
-	__u8 :1;
+	__u8 ecn:1;
 	__u8 unknown:1;
 	__u8 :4;
 #endif
@@ -625,7 +639,7 @@
 #define G_IP_HDR_LEN(x) (((x) >> S_IP_HDR_LEN) & M_IP_HDR_LEN)
 
 #define S_ETH_HDR_LEN    26
-#define M_ETH_HDR_LEN    0x1F
+#define M_ETH_HDR_LEN    0x3F
 #define V_ETH_HDR_LEN(x) ((x) << S_ETH_HDR_LEN)
 #define G_ETH_HDR_LEN(x) (((x) >> S_ETH_HDR_LEN) & M_ETH_HDR_LEN)
 
@@ -663,34 +677,18 @@
 	__be32 opt2;
 };
 
-/* cpl_act_open_req.params fields XXX */
-#define S_AOPEN_VLAN_PRI    9
-#define M_AOPEN_VLAN_PRI    0x3
-#define V_AOPEN_VLAN_PRI(x) ((x) << S_AOPEN_VLAN_PRI)
-#define G_AOPEN_VLAN_PRI(x) (((x) >> S_AOPEN_VLAN_PRI) & M_AOPEN_VLAN_PRI)
-
-#define S_AOPEN_VLAN_PRI_VALID    11
-#define V_AOPEN_VLAN_PRI_VALID(x) ((x) << S_AOPEN_VLAN_PRI_VALID)
-#define F_AOPEN_VLAN_PRI_VALID    V_AOPEN_VLAN_PRI_VALID(1U)
-
-#define S_AOPEN_PKT_TYPE    12
-#define M_AOPEN_PKT_TYPE    0x3
-#define V_AOPEN_PKT_TYPE(x) ((x) << S_AOPEN_PKT_TYPE)
-#define G_AOPEN_PKT_TYPE(x) (((x) >> S_AOPEN_PKT_TYPE) & M_AOPEN_PKT_TYPE)
-
-#define S_AOPEN_MAC_MATCH    14
-#define M_AOPEN_MAC_MATCH    0x1F
-#define V_AOPEN_MAC_MATCH(x) ((x) << S_AOPEN_MAC_MATCH)
-#define G_AOPEN_MAC_MATCH(x) (((x) >> S_AOPEN_MAC_MATCH) & M_AOPEN_MAC_MATCH)
-
-#define S_AOPEN_MAC_MATCH_VALID    19
-#define V_AOPEN_MAC_MATCH_VALID(x) ((x) << S_AOPEN_MAC_MATCH_VALID)
-#define F_AOPEN_MAC_MATCH_VALID    V_AOPEN_MAC_MATCH_VALID(1U)
-
-#define S_AOPEN_IFF_VLAN    20
-#define M_AOPEN_IFF_VLAN    0xFFF
-#define V_AOPEN_IFF_VLAN(x) ((x) << S_AOPEN_IFF_VLAN)
-#define G_AOPEN_IFF_VLAN(x) (((x) >> S_AOPEN_IFF_VLAN) & M_AOPEN_IFF_VLAN)
+struct cpl_t5_act_open_req {
+	WR_HDR;
+	union opcode_tid ot;
+	__be16 local_port;
+	__be16 peer_port;
+	__be32 local_ip;
+	__be32 peer_ip;
+	__be64 opt0;
+	__be32 rsvd;
+	__be32 opt2;
+	__be64 params;
+};
 
 struct cpl_act_open_req6 {
 	WR_HDR;
@@ -706,6 +704,21 @@
 	__be32 opt2;
 };
 
+struct cpl_t5_act_open_req6 {
+	WR_HDR;
+	union opcode_tid ot;
+	__be16 local_port;
+	__be16 peer_port;
+	__be64 local_ip_hi;
+	__be64 local_ip_lo;
+	__be64 peer_ip_hi;
+	__be64 peer_ip_lo;
+	__be64 opt0;
+	__be32 rsvd;
+	__be32 opt2;
+	__be64 params;
+};
+
 struct cpl_act_open_rpl {
 	RSS_HDR
 	union opcode_tid ot;
@@ -1059,6 +1072,10 @@
 #define V_TXPKT_LOOPBACK(x) ((x) << S_TXPKT_LOOPBACK)
 #define F_TXPKT_LOOPBACK    V_TXPKT_LOOPBACK(1U)
 
+#define S_TXPKT_TSTAMP    23
+#define V_TXPKT_TSTAMP(x) ((x) << S_TXPKT_TSTAMP)
+#define F_TXPKT_TSTAMP    V_TXPKT_TSTAMP(1U)
+
 #define S_TXPKT_OPCODE    24
 #define M_TXPKT_OPCODE    0xFF
 #define V_TXPKT_OPCODE(x) ((x) << S_TXPKT_OPCODE)
@@ -1121,7 +1138,7 @@
 #define V_TXPKT_L4CSUM_DIS(x) ((__u64)(x) << S_TXPKT_L4CSUM_DIS)
 #define F_TXPKT_L4CSUM_DIS    V_TXPKT_L4CSUM_DIS(1ULL)
 
-struct cpl_tx_pkt_lso {
+struct cpl_tx_pkt_lso_core {
 	__be32 lso_ctrl;
 	__be16 ipid_ofst;
 	__be16 mss;
@@ -1130,7 +1147,29 @@
 	/* encapsulated CPL (TX_PKT, TX_PKT_XT or TX_DATA) follows here */
 };
 
-/* cpl_tx_pkt_lso.lso_ctrl fields */
+struct cpl_tx_pkt_lso {
+	WR_HDR;
+	struct cpl_tx_pkt_lso_core c;
+	/* encapsulated CPL (TX_PKT, TX_PKT_XT or TX_DATA) follows here */
+};
+
+struct cpl_tx_pkt_ufo_core {
+	__be16 ethlen;
+	__be16 iplen;
+	__be16 udplen;
+	__be16 mss;
+	__be32 len;
+	__be32 r1;
+	/* encapsulated CPL (TX_PKT, TX_PKT_XT or TX_DATA) follows here */
+};
+
+struct cpl_tx_pkt_ufo {
+	WR_HDR;
+	struct cpl_tx_pkt_ufo_core c;
+	/* encapsulated CPL (TX_PKT, TX_PKT_XT or TX_DATA) follows here */
+};
+
+/* cpl_tx_pkt_lso_core.lso_ctrl fields */
 #define S_LSO_TCPHDR_LEN    0
 #define M_LSO_TCPHDR_LEN    0xF
 #define V_LSO_TCPHDR_LEN(x) ((x) << S_LSO_TCPHDR_LEN)
@@ -1167,7 +1206,7 @@
 #define V_LSO_OPCODE(x) ((x) << S_LSO_OPCODE)
 #define G_LSO_OPCODE(x) (((x) >> S_LSO_OPCODE) & M_LSO_OPCODE)
 
-/* cpl_tx_pkt_lso.mss fields */
+/* cpl_tx_pkt_lso_core.mss fields */
 #define S_LSO_MSS    0
 #define M_LSO_MSS    0x3FFF
 #define V_LSO_MSS(x) ((x) << S_LSO_MSS)
@@ -1177,31 +1216,29 @@
 #define V_LSO_IPID_SPLIT(x) ((x) << S_LSO_IPID_SPLIT)
 #define F_LSO_IPID_SPLIT    V_LSO_IPID_SPLIT(1U)
 
-struct cpl_tx_pkt_coalesce {
-	__be32 cntrl;
+struct cpl_tx_pkt_fso {
+	WR_HDR;
+	__be32 fso_ctrl;
+	__be16 seqcnt_ofst;
+	__be16 mtu;
+	__be32 param_offset;
 	__be32 len;
-	__be64 addr;
-};
-
-struct tx_pkt_coalesce_wr {
-	WR_HDR;
-#if !(defined C99_NOT_SUPPORTED)
-	struct cpl_tx_pkt_coalesce cpl[0];
-#endif
-};
-
-struct mngt_pktsched_wr {
-	__be32 wr_hi;
-	__be32 wr_lo;
-	__u8  mngt_opcode;
-	__u8  rsvd[7];
-	__u8  sched;
-	__u8  idx;
-	__u8  min;
-	__u8  max;
-	__u8  binding;
-	__u8  rsvd1[3];
-};
+	/* encapsulated CPL (TX_PKT or TX_PKT_XT) follows here */
+};
+
+/* cpl_tx_pkt_fso.fso_ctrl fields different from cpl_tx_pkt_lso.lso_ctrl */
+#define S_FSO_XCHG_CLASS    21
+#define V_FSO_XCHG_CLASS(x) ((x) << S_FSO_XCHG_CLASS)
+#define F_FSO_XCHG_CLASS    V_FSO_XCHG_CLASS(1U)
+
+#define S_FSO_INITIATOR    20
+#define V_FSO_INITIATOR(x) ((x) << S_FSO_INITIATOR)
+#define F_FSO_INITIATOR    V_FSO_INITIATOR(1U)
+
+#define S_FSO_FCHDR_LEN    12
+#define M_FSO_FCHDR_LEN    0xF
+#define V_FSO_FCHDR_LEN(x) ((x) << S_FSO_FCHDR_LEN)
+#define G_FSO_FCHDR_LEN(x) (((x) >> S_FSO_FCHDR_LEN) & M_FSO_FCHDR_LEN)
 
 struct cpl_iscsi_hdr_no_rss {
 	union opcode_tid ot;
@@ -1213,6 +1250,40 @@
 	__u8 status;
 };
 
+struct cpl_tx_data_iso {
+	WR_HDR;
+	__be32 iso_ctrl;
+	__u8   rsvd;
+	__u8   ahs_len;
+	__be16 mss;
+	__be32 burst_size;
+	__be32 len;
+	/* encapsulated CPL_TX_DATA follows here */
+};
+
+/* cpl_tx_data_iso.iso_ctrl fields different from cpl_tx_pkt_lso.lso_ctrl */
+#define S_ISO_CPLHDR_LEN    18
+#define M_ISO_CPLHDR_LEN    0xF
+#define V_ISO_CPLHDR_LEN(x) ((x) << S_ISO_CPLHDR_LEN)
+#define G_ISO_CPLHDR_LEN(x) (((x) >> S_ISO_CPLHDR_LEN) & M_ISO_CPLHDR_LEN)
+
+#define S_ISO_HDR_CRC    17
+#define V_ISO_HDR_CRC(x) ((x) << S_ISO_HDR_CRC)
+#define F_ISO_HDR_CRC    V_ISO_HDR_CRC(1U)
+
+#define S_ISO_DATA_CRC    16
+#define V_ISO_DATA_CRC(x) ((x) << S_ISO_DATA_CRC)
+#define F_ISO_DATA_CRC    V_ISO_DATA_CRC(1U)
+
+#define S_ISO_IMD_DATA_EN    15
+#define V_ISO_IMD_DATA_EN(x) ((x) << S_ISO_IMD_DATA_EN)
+#define F_ISO_IMD_DATA_EN    V_ISO_IMD_DATA_EN(1U)
+
+#define S_ISO_PDU_TYPE    13
+#define M_ISO_PDU_TYPE    0x3
+#define V_ISO_PDU_TYPE(x) ((x) << S_ISO_PDU_TYPE)
+#define G_ISO_PDU_TYPE(x) (((x) >> S_ISO_PDU_TYPE) & M_ISO_PDU_TYPE)
+
 struct cpl_iscsi_hdr {
 	RSS_HDR
 	union opcode_tid ot;
@@ -1233,6 +1304,17 @@
 #define S_ISCSI_DDP    15
 #define V_ISCSI_DDP(x) ((x) << S_ISCSI_DDP)
 #define F_ISCSI_DDP    V_ISCSI_DDP(1U)
+
+struct cpl_iscsi_data {
+	RSS_HDR
+	union opcode_tid ot;
+	__u8 rsvd0[2];
+	__be16 len;
+	__be32 seq;
+	__be16 urg;
+	__u8 rsvd1;
+	__u8 status;
+};
 
 struct cpl_rx_data {
 	RSS_HDR
@@ -1273,6 +1355,16 @@
 	__be32 param;
 };
 
+struct cpl_fcoe_data {
+	RSS_HDR
+	union opcode_tid ot;
+	__u8 rsvd0[2];
+	__be16 len;
+	__be32 seq;
+	__u8 rsvd1[3];
+	__u8 status;
+};
+
 struct cpl_rx_urg_notify {
 	RSS_HDR
 	union opcode_tid ot;
@@ -1346,6 +1438,8 @@
 	__be32 ddpvld;
 };
 
+#define cpl_rx_iscsi_ddp cpl_rx_data_ddp
+
 struct cpl_rx_fcoe_ddp {
 	RSS_HDR
 	union opcode_tid ot;
@@ -1357,7 +1451,49 @@
 	__be32 ddpvld;
 };
 
-/* cpl_rx_{data,fcoe}_ddp.ddpvld fields */
+struct cpl_rx_data_dif {
+	RSS_HDR
+	union opcode_tid ot;
+	__be16 ddp_len;
+	__be16 msg_len;
+	__be32 seq;
+	union {
+		__be32 nxt_seq;
+		__be32 ddp_report;
+	} u;
+	__be32 err_vec;
+	__be32 ddpvld;
+};
+
+struct cpl_rx_iscsi_dif {
+	RSS_HDR
+	union opcode_tid ot;
+	__be16 ddp_len;
+	__be16 msg_len;
+	__be32 seq;
+	union {
+		__be32 nxt_seq;
+		__be32 ddp_report;
+	} u;
+	__be32 ulp_crc;
+	__be32 ddpvld;
+	__u8 rsvd0[8];
+	__be32 err_vec;
+	__u8 rsvd1[4];
+};
+
+struct cpl_rx_fcoe_dif {
+	RSS_HDR
+	union opcode_tid ot;
+	__be16 ddp_len;
+	__be16 msg_len;
+	__be32 seq;
+	__be32 ddp_report;
+	__be32 err_vec;
+	__be32 ddpvld;
+};
+
+/* cpl_rx_{data,iscsi,fcoe}_{ddp,dif}.ddpvld fields */
 #define S_DDP_VALID    15
 #define M_DDP_VALID    0x1FFFF
 #define V_DDP_VALID(x) ((x) << S_DDP_VALID)
@@ -1420,7 +1556,7 @@
 #define V_DDP_ULP_MODE(x) ((x) << S_DDP_ULP_MODE)
 #define G_DDP_ULP_MODE(x) (((x) >> S_DDP_ULP_MODE) & M_DDP_ULP_MODE)
 
-/* cpl_rx_{data,fcoe}_ddp.ddp_report fields */
+/* cpl_rx_{data,iscsi,fcoe}_{ddp,dif}.ddp_report fields */
 #define S_DDP_OFFSET    0
 #define M_DDP_OFFSET    0xFFFFFF
 #define V_DDP_OFFSET(x) ((x) << S_DDP_OFFSET)
@@ -1485,15 +1621,30 @@
 #define V_RX_ETHHDR_LEN(x) ((x) << S_RX_ETHHDR_LEN)
 #define G_RX_ETHHDR_LEN(x) (((x) >> S_RX_ETHHDR_LEN) & M_RX_ETHHDR_LEN)
 
+#define S_RX_T5_ETHHDR_LEN    0
+#define M_RX_T5_ETHHDR_LEN    0x3F
+#define V_RX_T5_ETHHDR_LEN(x) ((x) << S_RX_T5_ETHHDR_LEN)
+#define G_RX_T5_ETHHDR_LEN(x) (((x) >> S_RX_T5_ETHHDR_LEN) & M_RX_T5_ETHHDR_LEN)
+
 #define S_RX_PKTYPE    5
 #define M_RX_PKTYPE    0x7
 #define V_RX_PKTYPE(x) ((x) << S_RX_PKTYPE)
 #define G_RX_PKTYPE(x) (((x) >> S_RX_PKTYPE) & M_RX_PKTYPE)
 
+#define S_RX_T5_DATYPE    6
+#define M_RX_T5_DATYPE    0x3
+#define V_RX_T5_DATYPE(x) ((x) << S_RX_T5_DATYPE)
+#define G_RX_T5_DATYPE(x) (((x) >> S_RX_T5_DATYPE) & M_RX_T5_DATYPE)
+
 #define S_RX_MACIDX    8
 #define M_RX_MACIDX    0x1FF
 #define V_RX_MACIDX(x) ((x) << S_RX_MACIDX)
 #define G_RX_MACIDX(x) (((x) >> S_RX_MACIDX) & M_RX_MACIDX)
+
+#define S_RX_T5_PKTYPE    17
+#define M_RX_T5_PKTYPE    0x7
+#define V_RX_T5_PKTYPE(x) ((x) << S_RX_T5_PKTYPE)
+#define G_RX_T5_PKTYPE(x) (((x) >> S_RX_T5_PKTYPE) & M_RX_T5_PKTYPE)
 
 #define S_RX_DATYPE    18
 #define M_RX_DATYPE    0x3
@@ -1627,6 +1778,29 @@
 	__be64 tstamp;
 };
 
+struct cpl_t5_trace_pkt {
+	RSS_HDR
+	__u8 opcode;
+	__u8 intf;
+#if defined(__LITTLE_ENDIAN_BITFIELD)
+	__u8 runt:4;
+	__u8 filter_hit:4;
+	__u8 :6;
+	__u8 err:1;
+	__u8 trunc:1;
+#else
+	__u8 filter_hit:4;
+	__u8 runt:4;
+	__u8 trunc:1;
+	__u8 err:1;
+	__u8 :6;
+#endif
+	__be16 rsvd;
+	__be16 len;
+	__be64 tstamp;
+	__be64 rsvd1;
+};
+
 struct cpl_rte_delete_req {
 	WR_HDR;
 	union opcode_tid ot;
@@ -1777,36 +1951,6 @@
 	__u8   src_mac0[6];
 };
 
-/* cpl_smt_{read,write}_req.params fields */
-#define S_SMTW_OVLAN_IDX    16
-#define M_SMTW_OVLAN_IDX    0xF
-#define V_SMTW_OVLAN_IDX(x) ((x) << S_SMTW_OVLAN_IDX)
-#define G_SMTW_OVLAN_IDX(x) (((x) >> S_SMTW_OVLAN_IDX) & M_SMTW_OVLAN_IDX)
-
-#define S_SMTW_IDX    20
-#define M_SMTW_IDX    0x7F
-#define V_SMTW_IDX(x) ((x) << S_SMTW_IDX)
-#define G_SMTW_IDX(x) (((x) >> S_SMTW_IDX) & M_SMTW_IDX)
-
-#define S_SMTW_NORPL    31
-#define V_SMTW_NORPL(x) ((x) << S_SMTW_NORPL)
-#define F_SMTW_NORPL    V_SMTW_NORPL(1U)
-
-/* cpl_smt_{read,write}_req.pfvf? fields */
-#define S_SMTW_VF    0
-#define M_SMTW_VF    0xFF
-#define V_SMTW_VF(x) ((x) << S_SMTW_VF)
-#define G_SMTW_VF(x) (((x) >> S_SMTW_VF) & M_SMTW_VF)
-
-#define S_SMTW_PF    8
-#define M_SMTW_PF    0x7
-#define V_SMTW_PF(x) ((x) << S_SMTW_PF)
-#define G_SMTW_PF(x) (((x) >> S_SMTW_PF) & M_SMTW_PF)
-
-#define S_SMTW_VF_VLD    11
-#define V_SMTW_VF_VLD(x) ((x) << S_SMTW_VF_VLD)
-#define F_SMTW_VF_VLD    V_SMTW_VF_VLD(1U)
-
 struct cpl_smt_write_rpl {
 	RSS_HDR
 	union opcode_tid ot;
@@ -1832,6 +1976,95 @@
 	__u8   src_mac0[6];
 };
 
+/* cpl_smt_{read,write}_req.params fields */
+#define S_SMTW_OVLAN_IDX    16
+#define M_SMTW_OVLAN_IDX    0xF
+#define V_SMTW_OVLAN_IDX(x) ((x) << S_SMTW_OVLAN_IDX)
+#define G_SMTW_OVLAN_IDX(x) (((x) >> S_SMTW_OVLAN_IDX) & M_SMTW_OVLAN_IDX)
+
+#define S_SMTW_IDX    20
+#define M_SMTW_IDX    0x7F
+#define V_SMTW_IDX(x) ((x) << S_SMTW_IDX)
+#define G_SMTW_IDX(x) (((x) >> S_SMTW_IDX) & M_SMTW_IDX)
+
+#define S_SMTW_NORPL    31
+#define V_SMTW_NORPL(x) ((x) << S_SMTW_NORPL)
+#define F_SMTW_NORPL    V_SMTW_NORPL(1U)
+
+/* cpl_smt_{read,write}_req.pfvf? fields */
+#define S_SMTW_VF    0
+#define M_SMTW_VF    0xFF
+#define V_SMTW_VF(x) ((x) << S_SMTW_VF)
+#define G_SMTW_VF(x) (((x) >> S_SMTW_VF) & M_SMTW_VF)
+
+#define S_SMTW_PF    8
+#define M_SMTW_PF    0x7
+#define V_SMTW_PF(x) ((x) << S_SMTW_PF)
+#define G_SMTW_PF(x) (((x) >> S_SMTW_PF) & M_SMTW_PF)
+
+#define S_SMTW_VF_VLD    11
+#define V_SMTW_VF_VLD(x) ((x) << S_SMTW_VF_VLD)
+#define F_SMTW_VF_VLD    V_SMTW_VF_VLD(1U)
+
+struct cpl_tag_write_req {
+	WR_HDR;
+	union opcode_tid ot;
+	__be32 params;
+	__be64 tag_val;
+};
+
+struct cpl_tag_write_rpl {
+	RSS_HDR
+	union opcode_tid ot;
+	__u8 status;
+	__u8 rsvd[2];
+	__u8 idx;
+};
+
+struct cpl_tag_read_req {
+	WR_HDR;
+	union opcode_tid ot;
+	__be32 params;
+};
+
+struct cpl_tag_read_rpl {
+	RSS_HDR
+	union opcode_tid ot;
+	__u8   status;
+#if defined(__LITTLE_ENDIAN_BITFIELD)
+	__u8 :4;
+	__u8 tag_len:1;
+	__u8 :2;
+	__u8 ins_enable:1;
+#else
+	__u8 ins_enable:1;
+	__u8 :2;
+	__u8 tag_len:1;
+	__u8 :4;
+#endif
+	__u8   rsvd;
+	__u8   tag_idx;
+	__be64 tag_val;
+};
+
+/* cpl_tag{read,write}_req.params fields */
+#define S_TAGW_IDX    0
+#define M_TAGW_IDX    0x7F
+#define V_TAGW_IDX(x) ((x) << S_TAGW_IDX)
+#define G_TAGW_IDX(x) (((x) >> S_TAGW_IDX) & M_TAGW_IDX)
+
+#define S_TAGW_LEN    20
+#define V_TAGW_LEN(x) ((x) << S_TAGW_LEN)
+#define F_TAGW_LEN    V_TAGW_LEN(1U)
+
+#define S_TAGW_INS_ENABLE    23
+#define V_TAGW_INS_ENABLE(x) ((x) << S_TAGW_INS_ENABLE)
+#define F_TAGW_INS_ENABLE    V_TAGW_INS_ENABLE(1U)
+
+#define S_TAGW_NORPL    31
+#define V_TAGW_NORPL(x) ((x) << S_TAGW_NORPL)
+#define F_TAGW_NORPL    V_TAGW_NORPL(1U)
+
 struct cpl_barrier {
 	WR_HDR;
 	__u8 opcode;
@@ -1894,6 +2127,16 @@
 #define M_NTFY_ETHHDR_LEN    0x1F
 #define V_NTFY_ETHHDR_LEN(x) ((x) << S_NTFY_ETHHDR_LEN)
 #define G_NTFY_ETHHDR_LEN(x) (((x) >> S_NTFY_ETHHDR_LEN) & M_NTFY_ETHHDR_LEN)
+
+#define S_NTFY_T5_IPHDR_LEN    18
+#define M_NTFY_T5_IPHDR_LEN    0xFF
+#define V_NTFY_T5_IPHDR_LEN(x) ((x) << S_NTFY_T5_IPHDR_LEN)
+#define G_NTFY_T5_IPHDR_LEN(x) (((x) >> S_NTFY_T5_IPHDR_LEN) & M_NTFY_T5_IPHDR_LEN)
+
+#define S_NTFY_T5_ETHHDR_LEN    26
+#define M_NTFY_T5_ETHHDR_LEN    0x3F
+#define V_NTFY_T5_ETHHDR_LEN(x) ((x) << S_NTFY_T5_ETHHDR_LEN)
+#define G_NTFY_T5_ETHHDR_LEN(x) (((x) >> S_NTFY_T5_ETHHDR_LEN) & M_NTFY_T5_ETHHDR_LEN)
 
 struct cpl_rdma_terminate {
 	RSS_HDR
@@ -2024,10 +2267,16 @@
 	union opcode_tid ot;
 	u8 credits;
 	u8 rsvd0[2];
-	u8 seq_vld;
+	u8 flags;
 	__be32 snd_nxt;
 	__be32 snd_una;
 	__be64 rsvd1;
+};
+
+enum {
+	CPL_FW4_ACK_FLAGS_SEQVAL	= 0x1,	/* seqn valid */
+	CPL_FW4_ACK_FLAGS_CH		= 0x2,	/* channel change complete */
+	CPL_FW4_ACK_FLAGS_FLOWC		= 0x4,	/* fw_flowc_wr complete */
 };
 
 struct cpl_fw6_msg {
@@ -2042,8 +2291,6 @@
 /* cpl_fw6_msg.type values */
 enum {
 	FW6_TYPE_CMD_RPL = 0,
-<<<<<<< HEAD
-=======
 	FW6_TYPE_WR_RPL = 1,
 	FW6_TYPE_CQE = 2,
 	FW6_TYPE_OFLD_CONNECTION_WR_RPL = 3,
@@ -2057,7 +2304,6 @@
 	__u8	t_state;
 	__u8	retval;
 	__u8	rsvd[2];
->>>>>>> 85823a3b
 };
 
 /* ULP_TX opcodes */
@@ -2164,4 +2410,8 @@
 #define M_ULP_TXPKT_FID     0x7ff
 #define V_ULP_TXPKT_FID(x)  ((x) << S_ULP_TXPKT_FID)
 
+#define S_ULP_TXPKT_RO      3
+#define V_ULP_TXPKT_RO(x) ((x) << S_ULP_TXPKT_RO)
+#define F_ULP_TXPKT_RO V_ULP_TXPKT_RO(1U)
+
 #endif  /* T4_MSG_H */