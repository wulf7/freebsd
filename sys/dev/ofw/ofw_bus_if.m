#-
# Copyright (c) 2001, 2003 by Thomas Moestl <tmm@FreeBSD.org>
# Copyright (c) 2004, 2005 by Marius Strobl <marius@FreeBSD.org>
# All rights reserved.
#
# Redistribution and use in source and binary forms, with or without
# modification, are permitted provided that the following conditions
# are met:
# 1. Redistributions of source code must retain the above copyright
#    notice, this list of conditions and the following disclaimer.
# 2. Redistributions in binary form must reproduce the above copyright
#    notice, this list of conditions and the following disclaimer in the
#    documentation and/or other materials provided with the distribution.
#
# THIS SOFTWARE IS PROVIDED BY THE AUTHOR ``AS IS'' AND ANY EXPRESS OR
# IMPLIED WARRANTIES, INCLUDING, BUT NOT LIMITED TO, THE IMPLIED WARRANTIES
# OF MERCHANTABILITY AND FITNESS FOR A PARTICULAR PURPOSE ARE DISCLAIMED.
# IN NO EVENT SHALL THE AUTHOR OR CONTRIBUTORS BE LIABLE FOR ANY DIRECT,
# INDIRECT, INCIDENTAL, SPECIAL, EXEMPLARY, OR CONSEQUENTIAL DAMAGES
# (INCLUDING, BUT NOT LIMITED TO, PROCUREMENT OF SUBSTITUTE GOODS OR
# SERVICES; LOSS OF USE, DATA, OR PROFITS; OR BUSINESS INTERRUPTION) HOWEVER
# CAUSED AND ON ANY THEORY OF LIABILITY, WHETHER IN CONTRACT, STRICT LIABILITY,
# OR TORT (INCLUDING NEGLIGENCE OR OTHERWISE) ARISING IN ANY WAY OUT OF THE
# USE OF THIS SOFTWARE, EVEN IF ADVISED OF THE POSSIBILITY OF SUCH DAMAGE.
#
# $FreeBSD$

# Interface for retrieving the package handle and a subset, namely
# 'compatible', 'device_type', 'model' and 'name', of the standard
# properties of a device on an Open Firmware assisted bus for use
# in device drivers. The rest of the standard properties, 'address',
# 'interrupts', 'reg' and 'status', are not covered by this interface
# as they are expected to be only of interest in the respective bus
# driver.

#include <sys/bus.h>

#include <dev/ofw/openfirm.h>

INTERFACE ofw_bus;

HEADER {
	struct ofw_bus_devinfo {
		phandle_t	obd_node;
		char		*obd_compat;
		char		*obd_model;
		char		*obd_name;
		char		*obd_type;
	};
};

CODE {
	static ofw_bus_get_devinfo_t ofw_bus_default_get_devinfo;
	static ofw_bus_get_compat_t ofw_bus_default_get_compat;
	static ofw_bus_get_model_t ofw_bus_default_get_model;
	static ofw_bus_get_name_t ofw_bus_default_get_name;
	static ofw_bus_get_node_t ofw_bus_default_get_node;
	static ofw_bus_get_type_t ofw_bus_default_get_type;
<<<<<<< HEAD
=======
	static ofw_bus_map_intr_t ofw_bus_default_map_intr;
	static ofw_bus_map_gpios_t ofw_bus_default_map_gpios;
>>>>>>> 59b8a68f

	static const struct ofw_bus_devinfo *
	ofw_bus_default_get_devinfo(device_t bus, device_t dev)
	{

		return (NULL);
	}

	static const char *
	ofw_bus_default_get_compat(device_t bus, device_t dev)
	{

		return (NULL);
	}

	static const char *
	ofw_bus_default_get_model(device_t bus, device_t dev)
	{

		return (NULL);
	}

	static const char *
	ofw_bus_default_get_name(device_t bus, device_t dev)
	{

		return (NULL);
	}

	static phandle_t
	ofw_bus_default_get_node(device_t bus, device_t dev)
	{

		return (-1);
	}

	static const char *
	ofw_bus_default_get_type(device_t bus, device_t dev)
	{

		return (NULL);
	}
<<<<<<< HEAD
=======

	int
	ofw_bus_default_map_intr(device_t bus, device_t dev, phandle_t iparent,
	    int icells, pcell_t *interrupt)
	{
		/* Propagate up the bus hierarchy until someone handles it. */	
		if (device_get_parent(bus) != NULL)
			return OFW_BUS_MAP_INTR(device_get_parent(bus), dev,
			    iparent, icells, interrupt);

		/* If that fails, then assume a one-domain system */
		return (interrupt[0]);
	}

	int
	ofw_bus_default_map_gpios(device_t bus, phandle_t dev,
	    phandle_t gparent, int gcells, pcell_t *gpios, uint32_t *pin,
	    uint32_t *flags)
	{
		/* Propagate up the bus hierarchy until someone handles it. */	
		if (device_get_parent(bus) != NULL)
			return OFW_BUS_MAP_GPIOS(device_get_parent(bus), dev,
			    gparent, gcells, gpios, pin, flags);

		/* If that fails, then assume the FreeBSD defaults. */
		*pin = gpios[0];
		if (gcells == 2 || gcells == 3)
			*flags = gpios[gcells - 1];

		return (0);
	}
>>>>>>> 59b8a68f
};

# Get the ofw_bus_devinfo struct for the device dev on the bus. Used for bus
# drivers which use the generic methods in ofw_bus_subr.c to implement the
# reset of this interface. The default method will return NULL, which means
# there is no such struct associated with the device.
METHOD const struct ofw_bus_devinfo * get_devinfo {
	device_t bus;
	device_t dev;
} DEFAULT ofw_bus_default_get_devinfo;

# Get the alternate firmware name for the device dev on the bus. The default
# method will return NULL, which means the device doesn't have such a property.
METHOD const char * get_compat {
	device_t bus;
	device_t dev;
} DEFAULT ofw_bus_default_get_compat;

# Get the firmware model name for the device dev on the bus. The default method
# will return NULL, which means the device doesn't have such a property.
METHOD const char * get_model {
	device_t bus;
	device_t dev;
} DEFAULT ofw_bus_default_get_model;

# Get the firmware name for the device dev on the bus. The default method will
# return NULL, which means the device doesn't have such a property.
METHOD const char * get_name {
	device_t bus;
	device_t dev;
} DEFAULT ofw_bus_default_get_name;

# Get the firmware node for the device dev on the bus. The default method will
# return 0, which signals that there is no such node.
METHOD phandle_t get_node {
	device_t bus;
	device_t dev;
} DEFAULT ofw_bus_default_get_node;

# Get the firmware device type for the device dev on the bus. The default
# method will return NULL, which means the device doesn't have such a property.
METHOD const char * get_type {
	device_t bus;
	device_t dev;
<<<<<<< HEAD
} DEFAULT ofw_bus_default_get_type;
=======
} DEFAULT ofw_bus_default_get_type;

# Map an (interrupt parent, IRQ) pair to a unique system-wide interrupt number.
# If the interrupt encoding includes a sense field, the interrupt sense will
# also be configured.
METHOD int map_intr {
	device_t bus;
	device_t dev;
	phandle_t iparent;
	int icells;
	pcell_t *interrupt;
} DEFAULT ofw_bus_default_map_intr;

# Map the GPIO controller specific gpio-specifier to GPIO pin and flags.
METHOD int map_gpios {
	device_t bus;
	phandle_t dev;
	phandle_t gparent;
	int gcells;
	pcell_t *gpios;
	uint32_t *pin;
	uint32_t *flags;
} DEFAULT ofw_bus_default_map_gpios;
>>>>>>> 59b8a68f
<|MERGE_RESOLUTION|>--- conflicted
+++ resolved
@@ -46,6 +46,7 @@
 		char		*obd_model;
 		char		*obd_name;
 		char		*obd_type;
+		char		*obd_status;
 	};
 };
 
@@ -56,11 +57,8 @@
 	static ofw_bus_get_name_t ofw_bus_default_get_name;
 	static ofw_bus_get_node_t ofw_bus_default_get_node;
 	static ofw_bus_get_type_t ofw_bus_default_get_type;
-<<<<<<< HEAD
-=======
 	static ofw_bus_map_intr_t ofw_bus_default_map_intr;
 	static ofw_bus_map_gpios_t ofw_bus_default_map_gpios;
->>>>>>> 59b8a68f
 
 	static const struct ofw_bus_devinfo *
 	ofw_bus_default_get_devinfo(device_t bus, device_t dev)
@@ -103,8 +101,6 @@
 
 		return (NULL);
 	}
-<<<<<<< HEAD
-=======
 
 	int
 	ofw_bus_default_map_intr(device_t bus, device_t dev, phandle_t iparent,
@@ -136,7 +132,6 @@
 
 		return (0);
 	}
->>>>>>> 59b8a68f
 };
 
 # Get the ofw_bus_devinfo struct for the device dev on the bus. Used for bus
@@ -170,7 +165,7 @@
 } DEFAULT ofw_bus_default_get_name;
 
 # Get the firmware node for the device dev on the bus. The default method will
-# return 0, which signals that there is no such node.
+# return -1, which signals that there is no such node.
 METHOD phandle_t get_node {
 	device_t bus;
 	device_t dev;
@@ -181,9 +176,6 @@
 METHOD const char * get_type {
 	device_t bus;
 	device_t dev;
-<<<<<<< HEAD
-} DEFAULT ofw_bus_default_get_type;
-=======
 } DEFAULT ofw_bus_default_get_type;
 
 # Map an (interrupt parent, IRQ) pair to a unique system-wide interrupt number.
@@ -206,5 +198,4 @@
 	pcell_t *gpios;
 	uint32_t *pin;
 	uint32_t *flags;
-} DEFAULT ofw_bus_default_map_gpios;
->>>>>>> 59b8a68f
+} DEFAULT ofw_bus_default_map_gpios;