/*-
 *  modified for Lites 1.1
 *
 *  Aug 1995, Godmar Back (gback@cs.utah.edu)
 *  University of Utah, Department of Computer Science
 */
/*-
 * Copyright (c) 1982, 1986, 1989, 1993
 *	The Regents of the University of California.  All rights reserved.
 *
 * Redistribution and use in source and binary forms, with or without
 * modification, are permitted provided that the following conditions
 * are met:
 * 1. Redistributions of source code must retain the above copyright
 *    notice, this list of conditions and the following disclaimer.
 * 2. Redistributions in binary form must reproduce the above copyright
 *    notice, this list of conditions and the following disclaimer in the
 *    documentation and/or other materials provided with the distribution.
 * 4. Neither the name of the University nor the names of its contributors
 *    may be used to endorse or promote products derived from this software
 *    without specific prior written permission.
 *
 * THIS SOFTWARE IS PROVIDED BY THE REGENTS AND CONTRIBUTORS ``AS IS'' AND
 * ANY EXPRESS OR IMPLIED WARRANTIES, INCLUDING, BUT NOT LIMITED TO, THE
 * IMPLIED WARRANTIES OF MERCHANTABILITY AND FITNESS FOR A PARTICULAR PURPOSE
 * ARE DISCLAIMED.  IN NO EVENT SHALL THE REGENTS OR CONTRIBUTORS BE LIABLE
 * FOR ANY DIRECT, INDIRECT, INCIDENTAL, SPECIAL, EXEMPLARY, OR CONSEQUENTIAL
 * DAMAGES (INCLUDING, BUT NOT LIMITED TO, PROCUREMENT OF SUBSTITUTE GOODS
 * OR SERVICES; LOSS OF USE, DATA, OR PROFITS; OR BUSINESS INTERRUPTION)
 * HOWEVER CAUSED AND ON ANY THEORY OF LIABILITY, WHETHER IN CONTRACT, STRICT
 * LIABILITY, OR TORT (INCLUDING NEGLIGENCE OR OTHERWISE) ARISING IN ANY WAY
 * OUT OF THE USE OF THIS SOFTWARE, EVEN IF ADVISED OF THE POSSIBILITY OF
 * SUCH DAMAGE.
 *
 *	@(#)ffs_subr.c	8.2 (Berkeley) 9/21/93
 * $FreeBSD$
 */

#include <sys/param.h>

#include <sys/proc.h>
#include <sys/systm.h>
#include <sys/bio.h>
#include <sys/buf.h>
#include <sys/lock.h>
#include <sys/ucred.h>
#include <sys/vnode.h>

#include <fs/ext2fs/inode.h>
#include <fs/ext2fs/ext2_extern.h>
#include <fs/ext2fs/ext2fs.h>
#include <fs/ext2fs/fs.h>
#include <fs/ext2fs/ext2_extents.h>
#include <fs/ext2fs/ext2_mount.h>
#include <fs/ext2fs/ext2_dinode.h>

#ifdef KDB
void	ext2_checkoverlap(struct buf *, struct inode *);
#endif

/*
 * Return buffer with the contents of block "offset" from the beginning of
 * directory "ip".  If "res" is non-zero, fill it in with a pointer to the
 * remaining space in the directory.
 */
int
ext2_blkatoff(struct vnode *vp, off_t offset, char **res, struct buf **bpp)
{
	struct inode *ip;
	struct m_ext2fs *fs;
	struct buf *bp;
	e2fs_lbn_t lbn;
	int bsize, error;
	daddr_t newblk;
	struct ext4_extent *ep;
	struct ext4_extent_path path;

	ip = VTOI(vp);
	fs = ip->i_e2fs;
	lbn = lblkno(fs, offset);
	bsize = blksize(fs, ip, lbn);
	*bpp = NULL;

	/*
<<<<<<< HEAD
	 * E4_EXTENTS requires special treatment otherwise we can fall
=======
	 * E4_EXTENTS requires special treatment as we can otherwise fall
>>>>>>> d7761633
	 * back to the normal path.
	 */
	if (!(ip->i_flags & E4_EXTENTS))
		goto normal;

	memset(&path, 0, sizeof(path));
	if (ext4_ext_find_extent(fs, ip, lbn, &path) == NULL)
		goto normal;
	ep = path.ep_ext;
	if (ep == NULL)
		goto normal;

	newblk = lbn - ep->e_blk +
	    (ep->e_start_lo | (daddr_t)ep->e_start_hi << 32);

	if (path.ep_bp != NULL) {
		brelse(path.ep_bp);
		path.ep_bp = NULL;
	}
	error = bread(ip->i_devvp, fsbtodb(fs, newblk), bsize, NOCRED, &bp);
	if (error != 0) {
		brelse(bp);
		return (error);
	}
	if (res)
		*res = (char *)bp->b_data + blkoff(fs, offset);
	/*
	 * If E4_EXTENTS is enabled we would get a wrong offset so
	 * reset b_offset here.
	 */
	bp->b_offset = lbn * bsize;
	*bpp = bp;
	return (0);

normal:
	if (*bpp == NULL) {
		if ((error = bread(vp, lbn, bsize, NOCRED, &bp)) != 0) {
			brelse(bp);
			return (error);
		}
		if (res)
			*res = (char *)bp->b_data + blkoff(fs, offset);
		*bpp = bp;
	}
	return (0);
}

#ifdef KDB
void
ext2_checkoverlap(struct buf *bp, struct inode *ip)
{
	struct buf *ebp, *ep;
	e4fs_daddr_t start, last;
	struct vnode *vp;

	ebp = &buf[nbuf];
	start = bp->b_blkno;
	last = start + btodb(bp->b_bcount) - 1;
	for (ep = buf; ep < ebp; ep++) {
		if (ep == bp || (ep->b_flags & B_INVAL))
			continue;
		vp = ip->i_ump->um_devvp;
		/* look for overlap */
		if (ep->b_bcount == 0 || ep->b_blkno > last ||
		    ep->b_blkno + btodb(ep->b_bcount) <= start)
			continue;
		vprint("Disk overlap", vp);
		printf("\tstart %jd, end %jd overlap start %jd, end %jd\n",
		    (intmax_t)start, (intmax_t)last, (intmax_t)ep->b_blkno,
		    (intmax_t)(ep->b_blkno + btodb(ep->b_bcount) - 1));
		panic("ext2_checkoverlap: Disk buffer overlap");
	}
}
#endif /* KDB */

/*
 * Update the cluster map because of an allocation of free like ffs.
 *
 * Cnt == 1 means free; cnt == -1 means allocating.
 */
void
ext2_clusteracct(struct m_ext2fs *fs, char *bbp, int cg, daddr_t bno, int cnt)
{
	int32_t *sump = fs->e2fs_clustersum[cg].cs_sum;
	int32_t *lp;
	int back, bit, end, forw, i, loc, start;

	/* Initialize the cluster summary array. */
	if (fs->e2fs_clustersum[cg].cs_init == 0) {
		int run = 0;
		bit = 1;
		loc = 0;

		for (i = 0; i < fs->e2fs->e2fs_fpg; i++) {
			if ((bbp[loc] & bit) == 0)
				run++;
			else if (run != 0) {
				if (run > fs->e2fs_contigsumsize)
					run = fs->e2fs_contigsumsize;
				sump[run]++;
				run = 0;
			}
			if ((i & (NBBY - 1)) != (NBBY - 1))
				bit <<= 1;
			else {
				loc++;
				bit = 1;
			}
		}
		if (run != 0) {
			if (run > fs->e2fs_contigsumsize)
				run = fs->e2fs_contigsumsize;
			sump[run]++;
		}
		fs->e2fs_clustersum[cg].cs_init = 1;
	}

	if (fs->e2fs_contigsumsize <= 0)
		return;

	/* Find the size of the cluster going forward. */
	start = bno + 1;
	end = start + fs->e2fs_contigsumsize;
	if (end > fs->e2fs->e2fs_fpg)
		end = fs->e2fs->e2fs_fpg;
	loc = start / NBBY;
	bit = 1 << (start % NBBY);
	for (i = start; i < end; i++) {
		if ((bbp[loc] & bit) != 0)
			break;
		if ((i & (NBBY - 1)) != (NBBY - 1))
			bit <<= 1;
		else {
			loc++;
			bit = 1;
		}
	}
	forw = i - start;

	/* Find the size of the cluster going backward. */
	start = bno - 1;
	end = start - fs->e2fs_contigsumsize;
	if (end < 0)
		end = -1;
	loc = start / NBBY;
	bit = 1 << (start % NBBY);
	for (i = start; i > end; i--) {
		if ((bbp[loc] & bit) != 0)
			break;
		if ((i & (NBBY - 1)) != 0)
			bit >>= 1;
		else {
			loc--;
			bit = 1 << (NBBY - 1);
		}
	}
	back = start - i;

	/*
	 * Account for old cluster and the possibly new forward and
	 * back clusters.
	 */
	i = back + forw + 1;
	if (i > fs->e2fs_contigsumsize)
		i = fs->e2fs_contigsumsize;
	sump[i] += cnt;
	if (back > 0)
		sump[back] -= cnt;
	if (forw > 0)
		sump[forw] -= cnt;

	/* Update cluster summary information. */
	lp = &sump[fs->e2fs_contigsumsize];
	for (i = fs->e2fs_contigsumsize; i > 0; i--)
		if (*lp-- > 0)
			break;
	fs->e2fs_maxcluster[cg] = i;
}<|MERGE_RESOLUTION|>--- conflicted
+++ resolved
@@ -82,11 +82,7 @@
 	*bpp = NULL;
 
 	/*
-<<<<<<< HEAD
-	 * E4_EXTENTS requires special treatment otherwise we can fall
-=======
 	 * E4_EXTENTS requires special treatment as we can otherwise fall
->>>>>>> d7761633
 	 * back to the normal path.
 	 */
 	if (!(ip->i_flags & E4_EXTENTS))
