--- conflicted
+++ resolved
@@ -318,11 +318,7 @@
 /*
  * VMCS IDT-Vectoring information fields
  */
-<<<<<<< HEAD
-#define	VMCS_IDT_VEC_VALID		(1 << 31)
-=======
 #define	VMCS_IDT_VEC_VALID		(1U << 31)
->>>>>>> 3d4a1809
 #define	VMCS_IDT_VEC_ERRCODE_VALID	(1 << 11)
 
 /*
