/*-
 * SPDX-License-Identifier: BSD-2-Clause-FreeBSD
 *
 * Copyright (c) 2002-2005, 2009, 2013 Jeffrey Roberson <jeff@FreeBSD.org>
 * Copyright (c) 2004, 2005 Bosko Milekic <bmilekic@FreeBSD.org>
 * Copyright (c) 2004-2006 Robert N. M. Watson
 * All rights reserved.
 *
 * Redistribution and use in source and binary forms, with or without
 * modification, are permitted provided that the following conditions
 * are met:
 * 1. Redistributions of source code must retain the above copyright
 *    notice unmodified, this list of conditions, and the following
 *    disclaimer.
 * 2. Redistributions in binary form must reproduce the above copyright
 *    notice, this list of conditions and the following disclaimer in the
 *    documentation and/or other materials provided with the distribution.
 *
 * THIS SOFTWARE IS PROVIDED BY THE AUTHOR ``AS IS'' AND ANY EXPRESS OR
 * IMPLIED WARRANTIES, INCLUDING, BUT NOT LIMITED TO, THE IMPLIED WARRANTIES
 * OF MERCHANTABILITY AND FITNESS FOR A PARTICULAR PURPOSE ARE DISCLAIMED.
 * IN NO EVENT SHALL THE AUTHOR BE LIABLE FOR ANY DIRECT, INDIRECT,
 * INCIDENTAL, SPECIAL, EXEMPLARY, OR CONSEQUENTIAL DAMAGES (INCLUDING, BUT
 * NOT LIMITED TO, PROCUREMENT OF SUBSTITUTE GOODS OR SERVICES; LOSS OF USE,
 * DATA, OR PROFITS; OR BUSINESS INTERRUPTION) HOWEVER CAUSED AND ON ANY
 * THEORY OF LIABILITY, WHETHER IN CONTRACT, STRICT LIABILITY, OR TORT
 * (INCLUDING NEGLIGENCE OR OTHERWISE) ARISING IN ANY WAY OUT OF THE USE OF
 * THIS SOFTWARE, EVEN IF ADVISED OF THE POSSIBILITY OF SUCH DAMAGE.
 */

/*
 * uma_core.c  Implementation of the Universal Memory allocator
 *
 * This allocator is intended to replace the multitude of similar object caches
 * in the standard FreeBSD kernel.  The intent is to be flexible as well as
 * efficient.  A primary design goal is to return unused memory to the rest of
 * the system.  This will make the system as a whole more flexible due to the
 * ability to move memory to subsystems which most need it instead of leaving
 * pools of reserved memory unused.
 *
 * The basic ideas stem from similar slab/zone based allocators whose algorithms
 * are well known.
 *
 */

/*
 * TODO:
 *	- Improve memory usage for large allocations
 *	- Investigate cache size adjustments
 */

#include <sys/cdefs.h>
__FBSDID("$FreeBSD$");

#include "opt_ddb.h"
#include "opt_param.h"
#include "opt_vm.h"

#include <sys/param.h>
#include <sys/systm.h>
#include <sys/bitset.h>
#include <sys/eventhandler.h>
#include <sys/kernel.h>
#include <sys/types.h>
#include <sys/limits.h>
#include <sys/queue.h>
#include <sys/malloc.h>
#include <sys/ktr.h>
#include <sys/lock.h>
#include <sys/sysctl.h>
#include <sys/mutex.h>
#include <sys/proc.h>
#include <sys/random.h>
#include <sys/rwlock.h>
#include <sys/sbuf.h>
#include <sys/sched.h>
#include <sys/smp.h>
#include <sys/taskqueue.h>
#include <sys/vmmeter.h>

#include <vm/vm.h>
#include <vm/vm_object.h>
#include <vm/vm_page.h>
#include <vm/vm_pageout.h>
#include <vm/vm_param.h>
#include <vm/vm_phys.h>
#include <vm/vm_map.h>
#include <vm/vm_kern.h>
#include <vm/vm_extern.h>
#include <vm/uma.h>
#include <vm/uma_int.h>
#include <vm/uma_dbg.h>

#include <ddb/ddb.h>

#ifdef DEBUG_MEMGUARD
#include <vm/memguard.h>
#endif

/*
 * This is the zone and keg from which all zones are spawned.
 */
static uma_zone_t kegs;
static uma_zone_t zones;

/* This is the zone from which all offpage uma_slab_ts are allocated. */
static uma_zone_t slabzone;

/*
 * The initial hash tables come out of this zone so they can be allocated
 * prior to malloc coming up.
 */
static uma_zone_t hashzone;

/* The boot-time adjusted value for cache line alignment. */
int uma_align_cache = 64 - 1;

static MALLOC_DEFINE(M_UMAHASH, "UMAHash", "UMA Hash Buckets");

/*
 * Are we allowed to allocate buckets?
 */
static int bucketdisable = 1;

/* Linked list of all kegs in the system */
static LIST_HEAD(,uma_keg) uma_kegs = LIST_HEAD_INITIALIZER(uma_kegs);

/* Linked list of all cache-only zones in the system */
static LIST_HEAD(,uma_zone) uma_cachezones =
    LIST_HEAD_INITIALIZER(uma_cachezones);

/* This RW lock protects the keg list */
static struct rwlock_padalign __exclusive_cache_line uma_rwlock;

/*
 * Pointer and counter to pool of pages, that is preallocated at
 * startup to bootstrap UMA.
 */
static char *bootmem;
static int boot_pages;

static struct sx uma_drain_lock;

/* kmem soft limit. */
static unsigned long uma_kmem_limit = LONG_MAX;
static volatile unsigned long uma_kmem_total;

/* Is the VM done starting up? */
static enum { BOOT_COLD = 0, BOOT_STRAPPED, BOOT_PAGEALLOC, BOOT_BUCKETS,
    BOOT_RUNNING } booted = BOOT_COLD;

/*
 * This is the handle used to schedule events that need to happen
 * outside of the allocation fast path.
 */
static struct callout uma_callout;
#define	UMA_TIMEOUT	20		/* Seconds for callout interval. */

/*
 * This structure is passed as the zone ctor arg so that I don't have to create
 * a special allocation function just for zones.
 */
struct uma_zctor_args {
	const char *name;
	size_t size;
	uma_ctor ctor;
	uma_dtor dtor;
	uma_init uminit;
	uma_fini fini;
	uma_import import;
	uma_release release;
	void *arg;
	uma_keg_t keg;
	int align;
	uint32_t flags;
};

struct uma_kctor_args {
	uma_zone_t zone;
	size_t size;
	uma_init uminit;
	uma_fini fini;
	int align;
	uint32_t flags;
};

struct uma_bucket_zone {
	uma_zone_t	ubz_zone;
	char		*ubz_name;
	int		ubz_entries;	/* Number of items it can hold. */
	int		ubz_maxsize;	/* Maximum allocation size per-item. */
};

/*
 * Compute the actual number of bucket entries to pack them in power
 * of two sizes for more efficient space utilization.
 */
#define	BUCKET_SIZE(n)						\
    (((sizeof(void *) * (n)) - sizeof(struct uma_bucket)) / sizeof(void *))

#define	BUCKET_MAX	BUCKET_SIZE(256)

struct uma_bucket_zone bucket_zones[] = {
	{ NULL, "4 Bucket", BUCKET_SIZE(4), 4096 },
	{ NULL, "6 Bucket", BUCKET_SIZE(6), 3072 },
	{ NULL, "8 Bucket", BUCKET_SIZE(8), 2048 },
	{ NULL, "12 Bucket", BUCKET_SIZE(12), 1536 },
	{ NULL, "16 Bucket", BUCKET_SIZE(16), 1024 },
	{ NULL, "32 Bucket", BUCKET_SIZE(32), 512 },
	{ NULL, "64 Bucket", BUCKET_SIZE(64), 256 },
	{ NULL, "128 Bucket", BUCKET_SIZE(128), 128 },
	{ NULL, "256 Bucket", BUCKET_SIZE(256), 64 },
	{ NULL, NULL, 0}
};

/*
 * Flags and enumerations to be passed to internal functions.
 */
enum zfreeskip { SKIP_NONE = 0, SKIP_DTOR, SKIP_FINI };

#define	UMA_ANYDOMAIN	-1	/* Special value for domain search. */

/* Prototypes.. */

int	uma_startup_count(int);
void	uma_startup(void *, int);
void	uma_startup1(void);
void	uma_startup2(void);

static void *noobj_alloc(uma_zone_t, vm_size_t, int, uint8_t *, int);
static void *page_alloc(uma_zone_t, vm_size_t, int, uint8_t *, int);
static void *pcpu_page_alloc(uma_zone_t, vm_size_t, int, uint8_t *, int);
static void *startup_alloc(uma_zone_t, vm_size_t, int, uint8_t *, int);
static void page_free(void *, vm_size_t, uint8_t);
static void pcpu_page_free(void *, vm_size_t, uint8_t);
static uma_slab_t keg_alloc_slab(uma_keg_t, uma_zone_t, int, int);
static void cache_drain(uma_zone_t);
static void bucket_drain(uma_zone_t, uma_bucket_t);
static void bucket_cache_drain(uma_zone_t zone);
static int keg_ctor(void *, int, void *, int);
static void keg_dtor(void *, int, void *);
static int zone_ctor(void *, int, void *, int);
static void zone_dtor(void *, int, void *);
static int zero_init(void *, int, int);
static void keg_small_init(uma_keg_t keg);
static void keg_large_init(uma_keg_t keg);
static void zone_foreach(void (*zfunc)(uma_zone_t));
static void zone_timeout(uma_zone_t zone);
static int hash_alloc(struct uma_hash *);
static int hash_expand(struct uma_hash *, struct uma_hash *);
static void hash_free(struct uma_hash *hash);
static void uma_timeout(void *);
static void uma_startup3(void);
static void *zone_alloc_item(uma_zone_t, void *, int, int);
static void zone_free_item(uma_zone_t, void *, void *, enum zfreeskip);
static void bucket_enable(void);
static void bucket_init(void);
static uma_bucket_t bucket_alloc(uma_zone_t zone, void *, int);
static void bucket_free(uma_zone_t zone, uma_bucket_t, void *);
static void bucket_zone_drain(void);
static uma_bucket_t zone_alloc_bucket(uma_zone_t, void *, int, int);
static uma_slab_t zone_fetch_slab(uma_zone_t, uma_keg_t, int, int);
static uma_slab_t zone_fetch_slab_multi(uma_zone_t, uma_keg_t, int, int);
static void *slab_alloc_item(uma_keg_t keg, uma_slab_t slab);
static void slab_free_item(uma_keg_t keg, uma_slab_t slab, void *item);
static uma_keg_t uma_kcreate(uma_zone_t zone, size_t size, uma_init uminit,
    uma_fini fini, int align, uint32_t flags);
static int zone_import(uma_zone_t, void **, int, int, int);
static void zone_release(uma_zone_t, void **, int);
static void uma_zero_item(void *, uma_zone_t);

void uma_print_zone(uma_zone_t);
void uma_print_stats(void);
static int sysctl_vm_zone_count(SYSCTL_HANDLER_ARGS);
static int sysctl_vm_zone_stats(SYSCTL_HANDLER_ARGS);

#ifdef INVARIANTS
static bool uma_dbg_kskip(uma_keg_t keg, void *mem);
static bool uma_dbg_zskip(uma_zone_t zone, void *mem);
static void uma_dbg_free(uma_zone_t zone, uma_slab_t slab, void *item);
static void uma_dbg_alloc(uma_zone_t zone, uma_slab_t slab, void *item);

static SYSCTL_NODE(_vm, OID_AUTO, debug, CTLFLAG_RD, 0,
    "Memory allocation debugging");

static u_int dbg_divisor = 1;
SYSCTL_UINT(_vm_debug, OID_AUTO, divisor,
    CTLFLAG_RDTUN | CTLFLAG_NOFETCH, &dbg_divisor, 0,
    "Debug & thrash every this item in memory allocator");

static counter_u64_t uma_dbg_cnt = EARLY_COUNTER;
static counter_u64_t uma_skip_cnt = EARLY_COUNTER;
SYSCTL_COUNTER_U64(_vm_debug, OID_AUTO, trashed, CTLFLAG_RD,
    &uma_dbg_cnt, "memory items debugged");
SYSCTL_COUNTER_U64(_vm_debug, OID_AUTO, skipped, CTLFLAG_RD,
    &uma_skip_cnt, "memory items skipped, not debugged");
#endif

SYSINIT(uma_startup3, SI_SUB_VM_CONF, SI_ORDER_SECOND, uma_startup3, NULL);

SYSCTL_PROC(_vm, OID_AUTO, zone_count, CTLFLAG_RD|CTLTYPE_INT,
    0, 0, sysctl_vm_zone_count, "I", "Number of UMA zones");

SYSCTL_PROC(_vm, OID_AUTO, zone_stats, CTLFLAG_RD|CTLTYPE_STRUCT,
    0, 0, sysctl_vm_zone_stats, "s,struct uma_type_header", "Zone Stats");

static int zone_warnings = 1;
SYSCTL_INT(_vm, OID_AUTO, zone_warnings, CTLFLAG_RWTUN, &zone_warnings, 0,
    "Warn when UMA zones becomes full");

/* Adjust bytes under management by UMA. */
static inline void
uma_total_dec(unsigned long size)
{

	atomic_subtract_long(&uma_kmem_total, size);
}

static inline void
uma_total_inc(unsigned long size)
{

	if (atomic_fetchadd_long(&uma_kmem_total, size) > uma_kmem_limit)
		uma_reclaim_wakeup();
}

/*
 * This routine checks to see whether or not it's safe to enable buckets.
 */
static void
bucket_enable(void)
{
	bucketdisable = vm_page_count_min();
}

/*
 * Initialize bucket_zones, the array of zones of buckets of various sizes.
 *
 * For each zone, calculate the memory required for each bucket, consisting
 * of the header and an array of pointers.
 */
static void
bucket_init(void)
{
	struct uma_bucket_zone *ubz;
	int size;

	for (ubz = &bucket_zones[0]; ubz->ubz_entries != 0; ubz++) {
		size = roundup(sizeof(struct uma_bucket), sizeof(void *));
		size += sizeof(void *) * ubz->ubz_entries;
		ubz->ubz_zone = uma_zcreate(ubz->ubz_name, size,
		    NULL, NULL, NULL, NULL, UMA_ALIGN_PTR,
		    UMA_ZONE_MTXCLASS | UMA_ZFLAG_BUCKET | UMA_ZONE_NUMA);
	}
}

/*
 * Given a desired number of entries for a bucket, return the zone from which
 * to allocate the bucket.
 */
static struct uma_bucket_zone *
bucket_zone_lookup(int entries)
{
	struct uma_bucket_zone *ubz;

	for (ubz = &bucket_zones[0]; ubz->ubz_entries != 0; ubz++)
		if (ubz->ubz_entries >= entries)
			return (ubz);
	ubz--;
	return (ubz);
}

static int
bucket_select(int size)
{
	struct uma_bucket_zone *ubz;

	ubz = &bucket_zones[0];
	if (size > ubz->ubz_maxsize)
		return MAX((ubz->ubz_maxsize * ubz->ubz_entries) / size, 1);

	for (; ubz->ubz_entries != 0; ubz++)
		if (ubz->ubz_maxsize < size)
			break;
	ubz--;
	return (ubz->ubz_entries);
}

static uma_bucket_t
bucket_alloc(uma_zone_t zone, void *udata, int flags)
{
	struct uma_bucket_zone *ubz;
	uma_bucket_t bucket;

	/*
	 * This is to stop us from allocating per cpu buckets while we're
	 * running out of vm.boot_pages.  Otherwise, we would exhaust the
	 * boot pages.  This also prevents us from allocating buckets in
	 * low memory situations.
	 */
	if (bucketdisable)
		return (NULL);
	/*
	 * To limit bucket recursion we store the original zone flags
	 * in a cookie passed via zalloc_arg/zfree_arg.  This allows the
	 * NOVM flag to persist even through deep recursions.  We also
	 * store ZFLAG_BUCKET once we have recursed attempting to allocate
	 * a bucket for a bucket zone so we do not allow infinite bucket
	 * recursion.  This cookie will even persist to frees of unused
	 * buckets via the allocation path or bucket allocations in the
	 * free path.
	 */
	if ((zone->uz_flags & UMA_ZFLAG_BUCKET) == 0)
		udata = (void *)(uintptr_t)zone->uz_flags;
	else {
		if ((uintptr_t)udata & UMA_ZFLAG_BUCKET)
			return (NULL);
		udata = (void *)((uintptr_t)udata | UMA_ZFLAG_BUCKET);
	}
	if ((uintptr_t)udata & UMA_ZFLAG_CACHEONLY)
		flags |= M_NOVM;
	ubz = bucket_zone_lookup(zone->uz_count);
	if (ubz->ubz_zone == zone && (ubz + 1)->ubz_entries != 0)
		ubz++;
	bucket = uma_zalloc_arg(ubz->ubz_zone, udata, flags);
	if (bucket) {
#ifdef INVARIANTS
		bzero(bucket->ub_bucket, sizeof(void *) * ubz->ubz_entries);
#endif
		bucket->ub_cnt = 0;
		bucket->ub_entries = ubz->ubz_entries;
	}

	return (bucket);
}

static void
bucket_free(uma_zone_t zone, uma_bucket_t bucket, void *udata)
{
	struct uma_bucket_zone *ubz;

	KASSERT(bucket->ub_cnt == 0,
	    ("bucket_free: Freeing a non free bucket."));
	if ((zone->uz_flags & UMA_ZFLAG_BUCKET) == 0)
		udata = (void *)(uintptr_t)zone->uz_flags;
	ubz = bucket_zone_lookup(bucket->ub_entries);
	uma_zfree_arg(ubz->ubz_zone, bucket, udata);
}

static void
bucket_zone_drain(void)
{
	struct uma_bucket_zone *ubz;

	for (ubz = &bucket_zones[0]; ubz->ubz_entries != 0; ubz++)
		zone_drain(ubz->ubz_zone);
}

static void
zone_log_warning(uma_zone_t zone)
{
	static const struct timeval warninterval = { 300, 0 };

	if (!zone_warnings || zone->uz_warning == NULL)
		return;

	if (ratecheck(&zone->uz_ratecheck, &warninterval))
		printf("[zone: %s] %s\n", zone->uz_name, zone->uz_warning);
}

static inline void
zone_maxaction(uma_zone_t zone)
{

	if (zone->uz_maxaction.ta_func != NULL)
		taskqueue_enqueue(taskqueue_thread, &zone->uz_maxaction);
}

static void
zone_foreach_keg(uma_zone_t zone, void (*kegfn)(uma_keg_t))
{
	uma_klink_t klink;

	LIST_FOREACH(klink, &zone->uz_kegs, kl_link)
		kegfn(klink->kl_keg);
}

/*
 * Routine called by timeout which is used to fire off some time interval
 * based calculations.  (stats, hash size, etc.)
 *
 * Arguments:
 *	arg   Unused
 *
 * Returns:
 *	Nothing
 */
static void
uma_timeout(void *unused)
{
	bucket_enable();
	zone_foreach(zone_timeout);

	/* Reschedule this event */
	callout_reset(&uma_callout, UMA_TIMEOUT * hz, uma_timeout, NULL);
}

/*
 * Routine to perform timeout driven calculations.  This expands the
 * hashes and does per cpu statistics aggregation.
 *
 *  Returns nothing.
 */
static void
keg_timeout(uma_keg_t keg)
{

	KEG_LOCK(keg);
	/*
	 * Expand the keg hash table.
	 *
	 * This is done if the number of slabs is larger than the hash size.
	 * What I'm trying to do here is completely reduce collisions.  This
	 * may be a little aggressive.  Should I allow for two collisions max?
	 */
	if (keg->uk_flags & UMA_ZONE_HASH &&
	    keg->uk_pages / keg->uk_ppera >= keg->uk_hash.uh_hashsize) {
		struct uma_hash newhash;
		struct uma_hash oldhash;
		int ret;

		/*
		 * This is so involved because allocating and freeing
		 * while the keg lock is held will lead to deadlock.
		 * I have to do everything in stages and check for
		 * races.
		 */
		newhash = keg->uk_hash;
		KEG_UNLOCK(keg);
		ret = hash_alloc(&newhash);
		KEG_LOCK(keg);
		if (ret) {
			if (hash_expand(&keg->uk_hash, &newhash)) {
				oldhash = keg->uk_hash;
				keg->uk_hash = newhash;
			} else
				oldhash = newhash;

			KEG_UNLOCK(keg);
			hash_free(&oldhash);
			return;
		}
	}
	KEG_UNLOCK(keg);
}

static void
zone_timeout(uma_zone_t zone)
{

	zone_foreach_keg(zone, &keg_timeout);
}

/*
 * Allocate and zero fill the next sized hash table from the appropriate
 * backing store.
 *
 * Arguments:
 *	hash  A new hash structure with the old hash size in uh_hashsize
 *
 * Returns:
 *	1 on success and 0 on failure.
 */
static int
hash_alloc(struct uma_hash *hash)
{
	int oldsize;
	int alloc;

	oldsize = hash->uh_hashsize;

	/* We're just going to go to a power of two greater */
	if (oldsize)  {
		hash->uh_hashsize = oldsize * 2;
		alloc = sizeof(hash->uh_slab_hash[0]) * hash->uh_hashsize;
		hash->uh_slab_hash = (struct slabhead *)malloc(alloc,
		    M_UMAHASH, M_NOWAIT);
	} else {
		alloc = sizeof(hash->uh_slab_hash[0]) * UMA_HASH_SIZE_INIT;
		hash->uh_slab_hash = zone_alloc_item(hashzone, NULL,
		    UMA_ANYDOMAIN, M_WAITOK);
		hash->uh_hashsize = UMA_HASH_SIZE_INIT;
	}
	if (hash->uh_slab_hash) {
		bzero(hash->uh_slab_hash, alloc);
		hash->uh_hashmask = hash->uh_hashsize - 1;
		return (1);
	}

	return (0);
}

/*
 * Expands the hash table for HASH zones.  This is done from zone_timeout
 * to reduce collisions.  This must not be done in the regular allocation
 * path, otherwise, we can recurse on the vm while allocating pages.
 *
 * Arguments:
 *	oldhash  The hash you want to expand
 *	newhash  The hash structure for the new table
 *
 * Returns:
 *	Nothing
 *
 * Discussion:
 */
static int
hash_expand(struct uma_hash *oldhash, struct uma_hash *newhash)
{
	uma_slab_t slab;
	int hval;
	int i;

	if (!newhash->uh_slab_hash)
		return (0);

	if (oldhash->uh_hashsize >= newhash->uh_hashsize)
		return (0);

	/*
	 * I need to investigate hash algorithms for resizing without a
	 * full rehash.
	 */

	for (i = 0; i < oldhash->uh_hashsize; i++)
		while (!SLIST_EMPTY(&oldhash->uh_slab_hash[i])) {
			slab = SLIST_FIRST(&oldhash->uh_slab_hash[i]);
			SLIST_REMOVE_HEAD(&oldhash->uh_slab_hash[i], us_hlink);
			hval = UMA_HASH(newhash, slab->us_data);
			SLIST_INSERT_HEAD(&newhash->uh_slab_hash[hval],
			    slab, us_hlink);
		}

	return (1);
}

/*
 * Free the hash bucket to the appropriate backing store.
 *
 * Arguments:
 *	slab_hash  The hash bucket we're freeing
 *	hashsize   The number of entries in that hash bucket
 *
 * Returns:
 *	Nothing
 */
static void
hash_free(struct uma_hash *hash)
{
	if (hash->uh_slab_hash == NULL)
		return;
	if (hash->uh_hashsize == UMA_HASH_SIZE_INIT)
		zone_free_item(hashzone, hash->uh_slab_hash, NULL, SKIP_NONE);
	else
		free(hash->uh_slab_hash, M_UMAHASH);
}

/*
 * Frees all outstanding items in a bucket
 *
 * Arguments:
 *	zone   The zone to free to, must be unlocked.
 *	bucket The free/alloc bucket with items, cpu queue must be locked.
 *
 * Returns:
 *	Nothing
 */

static void
bucket_drain(uma_zone_t zone, uma_bucket_t bucket)
{
	int i;

	if (bucket == NULL)
		return;

	if (zone->uz_fini)
		for (i = 0; i < bucket->ub_cnt; i++) 
			zone->uz_fini(bucket->ub_bucket[i], zone->uz_size);
	zone->uz_release(zone->uz_arg, bucket->ub_bucket, bucket->ub_cnt);
	bucket->ub_cnt = 0;
}

/*
 * Drains the per cpu caches for a zone.
 *
 * NOTE: This may only be called while the zone is being turn down, and not
 * during normal operation.  This is necessary in order that we do not have
 * to migrate CPUs to drain the per-CPU caches.
 *
 * Arguments:
 *	zone     The zone to drain, must be unlocked.
 *
 * Returns:
 *	Nothing
 */
static void
cache_drain(uma_zone_t zone)
{
	uma_cache_t cache;
	int cpu;

	/*
	 * XXX: It is safe to not lock the per-CPU caches, because we're
	 * tearing down the zone anyway.  I.e., there will be no further use
	 * of the caches at this point.
	 *
	 * XXX: It would good to be able to assert that the zone is being
	 * torn down to prevent improper use of cache_drain().
	 *
	 * XXX: We lock the zone before passing into bucket_cache_drain() as
	 * it is used elsewhere.  Should the tear-down path be made special
	 * there in some form?
	 */
	CPU_FOREACH(cpu) {
		cache = &zone->uz_cpu[cpu];
		bucket_drain(zone, cache->uc_allocbucket);
		bucket_drain(zone, cache->uc_freebucket);
		if (cache->uc_allocbucket != NULL)
			bucket_free(zone, cache->uc_allocbucket, NULL);
		if (cache->uc_freebucket != NULL)
			bucket_free(zone, cache->uc_freebucket, NULL);
		cache->uc_allocbucket = cache->uc_freebucket = NULL;
	}
	ZONE_LOCK(zone);
	bucket_cache_drain(zone);
	ZONE_UNLOCK(zone);
}

static void
cache_shrink(uma_zone_t zone)
{

	if (zone->uz_flags & UMA_ZFLAG_INTERNAL)
		return;

	ZONE_LOCK(zone);
	zone->uz_count = (zone->uz_count_min + zone->uz_count) / 2;
	ZONE_UNLOCK(zone);
}

static void
cache_drain_safe_cpu(uma_zone_t zone)
{
	uma_cache_t cache;
	uma_bucket_t b1, b2;
	int domain;

	if (zone->uz_flags & UMA_ZFLAG_INTERNAL)
		return;

	b1 = b2 = NULL;
	ZONE_LOCK(zone);
	critical_enter();
	if (zone->uz_flags & UMA_ZONE_NUMA)
		domain = PCPU_GET(domain);
	else
		domain = 0;
	cache = &zone->uz_cpu[curcpu];
	if (cache->uc_allocbucket) {
		if (cache->uc_allocbucket->ub_cnt != 0)
			LIST_INSERT_HEAD(&zone->uz_domain[domain].uzd_buckets,
			    cache->uc_allocbucket, ub_link);
		else
			b1 = cache->uc_allocbucket;
		cache->uc_allocbucket = NULL;
	}
	if (cache->uc_freebucket) {
		if (cache->uc_freebucket->ub_cnt != 0)
			LIST_INSERT_HEAD(&zone->uz_domain[domain].uzd_buckets,
			    cache->uc_freebucket, ub_link);
		else
			b2 = cache->uc_freebucket;
		cache->uc_freebucket = NULL;
	}
	critical_exit();
	ZONE_UNLOCK(zone);
	if (b1)
		bucket_free(zone, b1, NULL);
	if (b2)
		bucket_free(zone, b2, NULL);
}

/*
 * Safely drain per-CPU caches of a zone(s) to alloc bucket.
 * This is an expensive call because it needs to bind to all CPUs
 * one by one and enter a critical section on each of them in order
 * to safely access their cache buckets.
 * Zone lock must not be held on call this function.
 */
static void
cache_drain_safe(uma_zone_t zone)
{
	int cpu;

	/*
	 * Polite bucket sizes shrinking was not enouth, shrink aggressively.
	 */
	if (zone)
		cache_shrink(zone);
	else
		zone_foreach(cache_shrink);

	CPU_FOREACH(cpu) {
		thread_lock(curthread);
		sched_bind(curthread, cpu);
		thread_unlock(curthread);

		if (zone)
			cache_drain_safe_cpu(zone);
		else
			zone_foreach(cache_drain_safe_cpu);
	}
	thread_lock(curthread);
	sched_unbind(curthread);
	thread_unlock(curthread);
}

/*
 * Drain the cached buckets from a zone.  Expects a locked zone on entry.
 */
static void
bucket_cache_drain(uma_zone_t zone)
{
	uma_zone_domain_t zdom;
	uma_bucket_t bucket;
	int i;

	/*
	 * Drain the bucket queues and free the buckets.
	 */
	for (i = 0; i < vm_ndomains; i++) {
		zdom = &zone->uz_domain[i];
		while ((bucket = LIST_FIRST(&zdom->uzd_buckets)) != NULL) {
			LIST_REMOVE(bucket, ub_link);
			ZONE_UNLOCK(zone);
			bucket_drain(zone, bucket);
			bucket_free(zone, bucket, NULL);
			ZONE_LOCK(zone);
		}
	}

	/*
	 * Shrink further bucket sizes.  Price of single zone lock collision
	 * is probably lower then price of global cache drain.
	 */
	if (zone->uz_count > zone->uz_count_min)
		zone->uz_count--;
}

static void
keg_free_slab(uma_keg_t keg, uma_slab_t slab, int start)
{
	uint8_t *mem;
	int i;
	uint8_t flags;

	CTR4(KTR_UMA, "keg_free_slab keg %s(%p) slab %p, returning %d bytes",
	    keg->uk_name, keg, slab, PAGE_SIZE * keg->uk_ppera);

	mem = slab->us_data;
	flags = slab->us_flags;
	i = start;
	if (keg->uk_fini != NULL) {
		for (i--; i > -1; i--)
#ifdef INVARIANTS
		/*
		 * trash_fini implies that dtor was trash_dtor. trash_fini
		 * would check that memory hasn't been modified since free,
		 * which executed trash_dtor.
		 * That's why we need to run uma_dbg_kskip() check here,
		 * albeit we don't make skip check for other init/fini
		 * invocations.
		 */
		if (!uma_dbg_kskip(keg, slab->us_data + (keg->uk_rsize * i)) ||
		    keg->uk_fini != trash_fini)
#endif
			keg->uk_fini(slab->us_data + (keg->uk_rsize * i),
			    keg->uk_size);
	}
	if (keg->uk_flags & UMA_ZONE_OFFPAGE)
		zone_free_item(keg->uk_slabzone, slab, NULL, SKIP_NONE);
	keg->uk_freef(mem, PAGE_SIZE * keg->uk_ppera, flags);
	uma_total_dec(PAGE_SIZE * keg->uk_ppera);
}

/*
 * Frees pages from a keg back to the system.  This is done on demand from
 * the pageout daemon.
 *
 * Returns nothing.
 */
static void
keg_drain(uma_keg_t keg)
{
	struct slabhead freeslabs = { 0 };
	uma_domain_t dom;
	uma_slab_t slab, tmp;
	int i;

	/*
	 * We don't want to take pages from statically allocated kegs at this
	 * time
	 */
	if (keg->uk_flags & UMA_ZONE_NOFREE || keg->uk_freef == NULL)
		return;

	CTR3(KTR_UMA, "keg_drain %s(%p) free items: %u",
	    keg->uk_name, keg, keg->uk_free);
	KEG_LOCK(keg);
	if (keg->uk_free == 0)
		goto finished;

	for (i = 0; i < vm_ndomains; i++) {
		dom = &keg->uk_domain[i];
		LIST_FOREACH_SAFE(slab, &dom->ud_free_slab, us_link, tmp) {
			/* We have nowhere to free these to. */
			if (slab->us_flags & UMA_SLAB_BOOT)
				continue;

			LIST_REMOVE(slab, us_link);
			keg->uk_pages -= keg->uk_ppera;
			keg->uk_free -= keg->uk_ipers;

			if (keg->uk_flags & UMA_ZONE_HASH)
				UMA_HASH_REMOVE(&keg->uk_hash, slab,
				    slab->us_data);

			SLIST_INSERT_HEAD(&freeslabs, slab, us_hlink);
		}
	}

finished:
	KEG_UNLOCK(keg);

	while ((slab = SLIST_FIRST(&freeslabs)) != NULL) {
		SLIST_REMOVE(&freeslabs, slab, uma_slab, us_hlink);
		keg_free_slab(keg, slab, keg->uk_ipers);
	}
}

static void
zone_drain_wait(uma_zone_t zone, int waitok)
{

	/*
	 * Set draining to interlock with zone_dtor() so we can release our
	 * locks as we go.  Only dtor() should do a WAITOK call since it
	 * is the only call that knows the structure will still be available
	 * when it wakes up.
	 */
	ZONE_LOCK(zone);
	while (zone->uz_flags & UMA_ZFLAG_DRAINING) {
		if (waitok == M_NOWAIT)
			goto out;
		msleep(zone, zone->uz_lockptr, PVM, "zonedrain", 1);
	}
	zone->uz_flags |= UMA_ZFLAG_DRAINING;
	bucket_cache_drain(zone);
	ZONE_UNLOCK(zone);
	/*
	 * The DRAINING flag protects us from being freed while
	 * we're running.  Normally the uma_rwlock would protect us but we
	 * must be able to release and acquire the right lock for each keg.
	 */
	zone_foreach_keg(zone, &keg_drain);
	ZONE_LOCK(zone);
	zone->uz_flags &= ~UMA_ZFLAG_DRAINING;
	wakeup(zone);
out:
	ZONE_UNLOCK(zone);
}

void
zone_drain(uma_zone_t zone)
{

	zone_drain_wait(zone, M_NOWAIT);
}

/*
 * Allocate a new slab for a keg.  This does not insert the slab onto a list.
 *
 * Arguments:
 *	wait  Shall we wait?
 *
 * Returns:
 *	The slab that was allocated or NULL if there is no memory and the
 *	caller specified M_NOWAIT.
 */
static uma_slab_t
keg_alloc_slab(uma_keg_t keg, uma_zone_t zone, int domain, int wait)
{
	uma_alloc allocf;
	uma_slab_t slab;
	unsigned long size;
	uint8_t *mem;
	uint8_t flags;
	int i;

	KASSERT(domain >= 0 && domain < vm_ndomains,
	    ("keg_alloc_slab: domain %d out of range", domain));
	mtx_assert(&keg->uk_lock, MA_OWNED);
	slab = NULL;
	mem = NULL;

	allocf = keg->uk_allocf;
	KEG_UNLOCK(keg);
	size = keg->uk_ppera * PAGE_SIZE;

	if (keg->uk_flags & UMA_ZONE_OFFPAGE) {
		slab = zone_alloc_item(keg->uk_slabzone, NULL, domain, wait);
		if (slab == NULL)
			goto out;
	}

	/*
	 * This reproduces the old vm_zone behavior of zero filling pages the
	 * first time they are added to a zone.
	 *
	 * Malloced items are zeroed in uma_zalloc.
	 */

	if ((keg->uk_flags & UMA_ZONE_MALLOC) == 0)
		wait |= M_ZERO;
	else
		wait &= ~M_ZERO;

	if (keg->uk_flags & UMA_ZONE_NODUMP)
		wait |= M_NODUMP;

	/* zone is passed for legacy reasons. */
	mem = allocf(zone, size, domain, &flags, wait);
	if (mem == NULL) {
		if (keg->uk_flags & UMA_ZONE_OFFPAGE)
			zone_free_item(keg->uk_slabzone, slab, NULL, SKIP_NONE);
		slab = NULL;
		goto out;
	}
	uma_total_inc(size);

	/* Point the slab into the allocated memory */
	if (!(keg->uk_flags & UMA_ZONE_OFFPAGE))
		slab = (uma_slab_t )(mem + keg->uk_pgoff);

	if (keg->uk_flags & UMA_ZONE_VTOSLAB)
		for (i = 0; i < keg->uk_ppera; i++)
			vsetslab((vm_offset_t)mem + (i * PAGE_SIZE), slab);

	slab->us_keg = keg;
	slab->us_data = mem;
	slab->us_freecount = keg->uk_ipers;
	slab->us_flags = flags;
	slab->us_domain = domain;
	BIT_FILL(SLAB_SETSIZE, &slab->us_free);
#ifdef INVARIANTS
	BIT_ZERO(SLAB_SETSIZE, &slab->us_debugfree);
#endif

	if (keg->uk_init != NULL) {
		for (i = 0; i < keg->uk_ipers; i++)
			if (keg->uk_init(slab->us_data + (keg->uk_rsize * i),
			    keg->uk_size, wait) != 0)
				break;
		if (i != keg->uk_ipers) {
			keg_free_slab(keg, slab, i);
			slab = NULL;
			goto out;
		}
	}
out:
	KEG_LOCK(keg);

	CTR3(KTR_UMA, "keg_alloc_slab: allocated slab %p for %s(%p)",
	    slab, keg->uk_name, keg);

	if (slab != NULL) {
		if (keg->uk_flags & UMA_ZONE_HASH)
			UMA_HASH_INSERT(&keg->uk_hash, slab, mem);

		keg->uk_pages += keg->uk_ppera;
		keg->uk_free += keg->uk_ipers;
	}

	return (slab);
}

/*
 * This function is intended to be used early on in place of page_alloc() so
 * that we may use the boot time page cache to satisfy allocations before
 * the VM is ready.
 */
static void *
startup_alloc(uma_zone_t zone, vm_size_t bytes, int domain, uint8_t *pflag,
    int wait)
{
	uma_keg_t keg;
	void *mem;
	int pages;

	keg = zone_first_keg(zone);

	/*
	 * If we are in BOOT_BUCKETS or higher, than switch to real
	 * allocator.  Zones with page sized slabs switch at BOOT_PAGEALLOC.
	 */
	switch (booted) {
		case BOOT_COLD:
		case BOOT_STRAPPED:
			break;
		case BOOT_PAGEALLOC:
			if (keg->uk_ppera > 1)
				break;
		case BOOT_BUCKETS:
		case BOOT_RUNNING:
#ifdef UMA_MD_SMALL_ALLOC
			keg->uk_allocf = (keg->uk_ppera > 1) ?
			    page_alloc : uma_small_alloc;
#else
			keg->uk_allocf = page_alloc;
#endif
			return keg->uk_allocf(zone, bytes, domain, pflag, wait);
	}

	/*
	 * Check our small startup cache to see if it has pages remaining.
	 */
	pages = howmany(bytes, PAGE_SIZE);
	KASSERT(pages > 0, ("%s can't reserve 0 pages", __func__));
	if (pages > boot_pages)
		panic("UMA zone \"%s\": Increase vm.boot_pages", zone->uz_name);
#ifdef DIAGNOSTIC
	printf("%s from \"%s\", %d boot pages left\n", __func__, zone->uz_name,
	    boot_pages);
#endif
	mem = bootmem;
	boot_pages -= pages;
	bootmem += pages * PAGE_SIZE;
	*pflag = UMA_SLAB_BOOT;

	return (mem);
}

/*
 * Allocates a number of pages from the system
 *
 * Arguments:
 *	bytes  The number of bytes requested
 *	wait  Shall we wait?
 *
 * Returns:
 *	A pointer to the alloced memory or possibly
 *	NULL if M_NOWAIT is set.
 */
static void *
page_alloc(uma_zone_t zone, vm_size_t bytes, int domain, uint8_t *pflag,
    int wait)
{
	void *p;	/* Returned page */

	*pflag = UMA_SLAB_KERNEL;
	p = (void *) kmem_malloc_domain(domain, bytes, wait);

	return (p);
}

static void *
pcpu_page_alloc(uma_zone_t zone, vm_size_t bytes, int domain, uint8_t *pflag,
    int wait)
{
	struct pglist alloctail;
	vm_offset_t addr, zkva;
	int cpu, flags;
	vm_page_t p, p_next;
#ifdef NUMA
	struct pcpu *pc;
#endif

	MPASS(bytes == (mp_maxid + 1) * PAGE_SIZE);

	TAILQ_INIT(&alloctail);
	flags = VM_ALLOC_SYSTEM | VM_ALLOC_WIRED | VM_ALLOC_NOOBJ |
	    malloc2vm_flags(wait);
	*pflag = UMA_SLAB_KERNEL;
	for (cpu = 0; cpu <= mp_maxid; cpu++) {
		if (CPU_ABSENT(cpu)) {
			p = vm_page_alloc(NULL, 0, flags);
		} else {
#ifndef NUMA
			p = vm_page_alloc(NULL, 0, flags);
#else
			pc = pcpu_find(cpu);
			p = vm_page_alloc_domain(NULL, 0, pc->pc_domain, flags);
			if (__predict_false(p == NULL))
				p = vm_page_alloc(NULL, 0, flags);
#endif
		}
		if (__predict_false(p == NULL))
			goto fail;
		TAILQ_INSERT_TAIL(&alloctail, p, listq);
	}
	if ((addr = kva_alloc(bytes)) == 0)
		goto fail;
	zkva = addr;
	TAILQ_FOREACH(p, &alloctail, listq) {
		pmap_qenter(zkva, &p, 1);
		zkva += PAGE_SIZE;
	}
	return ((void*)addr);
 fail:
	TAILQ_FOREACH_SAFE(p, &alloctail, listq, p_next) {
		vm_page_unwire(p, PQ_NONE);
		vm_page_free(p);
	}
	return (NULL);
}

/*
 * Allocates a number of pages from within an object
 *
 * Arguments:
 *	bytes  The number of bytes requested
 *	wait   Shall we wait?
 *
 * Returns:
 *	A pointer to the alloced memory or possibly
 *	NULL if M_NOWAIT is set.
 */
static void *
noobj_alloc(uma_zone_t zone, vm_size_t bytes, int domain, uint8_t *flags,
    int wait)
{
	TAILQ_HEAD(, vm_page) alloctail;
	u_long npages;
	vm_offset_t retkva, zkva;
	vm_page_t p, p_next;
	uma_keg_t keg;

	TAILQ_INIT(&alloctail);
	keg = zone_first_keg(zone);

	npages = howmany(bytes, PAGE_SIZE);
	while (npages > 0) {
		p = vm_page_alloc_domain(NULL, 0, domain, VM_ALLOC_INTERRUPT |
		    VM_ALLOC_WIRED | VM_ALLOC_NOOBJ |
		    ((wait & M_WAITOK) != 0 ? VM_ALLOC_WAITOK :
		    VM_ALLOC_NOWAIT));
		if (p != NULL) {
			/*
			 * Since the page does not belong to an object, its
			 * listq is unused.
			 */
			TAILQ_INSERT_TAIL(&alloctail, p, listq);
			npages--;
			continue;
		}
		/*
		 * Page allocation failed, free intermediate pages and
		 * exit.
		 */
		TAILQ_FOREACH_SAFE(p, &alloctail, listq, p_next) {
			vm_page_unwire(p, PQ_NONE);
			vm_page_free(p); 
		}
		return (NULL);
	}
	*flags = UMA_SLAB_PRIV;
	zkva = keg->uk_kva +
	    atomic_fetchadd_long(&keg->uk_offset, round_page(bytes));
	retkva = zkva;
	TAILQ_FOREACH(p, &alloctail, listq) {
		pmap_qenter(zkva, &p, 1);
		zkva += PAGE_SIZE;
	}

	return ((void *)retkva);
}

/*
 * Frees a number of pages to the system
 *
 * Arguments:
 *	mem   A pointer to the memory to be freed
 *	size  The size of the memory being freed
 *	flags The original p->us_flags field
 *
 * Returns:
 *	Nothing
 */
static void
page_free(void *mem, vm_size_t size, uint8_t flags)
{
	struct vmem *vmem;

	if (flags & UMA_SLAB_KERNEL)
		vmem = kernel_arena;
	else
		panic("UMA: page_free used with invalid flags %x", flags);

	kmem_free(vmem, (vm_offset_t)mem, size);
}

/*
 * Frees pcpu zone allocations
 *
 * Arguments:
 *	mem   A pointer to the memory to be freed
 *	size  The size of the memory being freed
 *	flags The original p->us_flags field
 *
 * Returns:
 *	Nothing
 */
static void
pcpu_page_free(void *mem, vm_size_t size, uint8_t flags)
{
	vm_offset_t sva, curva;
	vm_paddr_t paddr;
	vm_page_t m;

	MPASS(size == (mp_maxid+1)*PAGE_SIZE);
	sva = (vm_offset_t)mem;
	for (curva = sva; curva < sva + size; curva += PAGE_SIZE) {
		paddr = pmap_kextract(curva);
		m = PHYS_TO_VM_PAGE(paddr);
		vm_page_unwire(m, PQ_NONE);
		vm_page_free(m);
	}
	pmap_qremove(sva, size >> PAGE_SHIFT);
	kva_free(sva, size);
}


/*
 * Zero fill initializer
 *
 * Arguments/Returns follow uma_init specifications
 */
static int
zero_init(void *mem, int size, int flags)
{
	bzero(mem, size);
	return (0);
}

/*
 * Finish creating a small uma keg.  This calculates ipers, and the keg size.
 *
 * Arguments
 *	keg  The zone we should initialize
 *
 * Returns
 *	Nothing
 */
static void
keg_small_init(uma_keg_t keg)
{
	u_int rsize;
	u_int memused;
	u_int wastedspace;
	u_int shsize;
	u_int slabsize;

	if (keg->uk_flags & UMA_ZONE_PCPU) {
		u_int ncpus = (mp_maxid + 1) ? (mp_maxid + 1) : MAXCPU;

		slabsize = UMA_PCPU_ALLOC_SIZE;
		keg->uk_ppera = ncpus;
	} else {
		slabsize = UMA_SLAB_SIZE;
		keg->uk_ppera = 1;
	}

	/*
	 * Calculate the size of each allocation (rsize) according to
	 * alignment.  If the requested size is smaller than we have
	 * allocation bits for we round it up.
	 */
	rsize = keg->uk_size;
	if (rsize < slabsize / SLAB_SETSIZE)
		rsize = slabsize / SLAB_SETSIZE;
	if (rsize & keg->uk_align)
		rsize = (rsize & ~keg->uk_align) + (keg->uk_align + 1);
	keg->uk_rsize = rsize;

	KASSERT((keg->uk_flags & UMA_ZONE_PCPU) == 0 ||
	    keg->uk_rsize < UMA_PCPU_ALLOC_SIZE,
	    ("%s: size %u too large", __func__, keg->uk_rsize));

	if (keg->uk_flags & UMA_ZONE_OFFPAGE)
		shsize = 0;
	else 
		shsize = sizeof(struct uma_slab);

	if (rsize <= slabsize - shsize)
		keg->uk_ipers = (slabsize - shsize) / rsize;
	else {
		/* Handle special case when we have 1 item per slab, so
		 * alignment requirement can be relaxed. */
		KASSERT(keg->uk_size <= slabsize - shsize,
		    ("%s: size %u greater than slab", __func__, keg->uk_size));
		keg->uk_ipers = 1;
	}
	KASSERT(keg->uk_ipers > 0 && keg->uk_ipers <= SLAB_SETSIZE,
	    ("%s: keg->uk_ipers %u", __func__, keg->uk_ipers));

	memused = keg->uk_ipers * rsize + shsize;
	wastedspace = slabsize - memused;

	/*
	 * We can't do OFFPAGE if we're internal or if we've been
	 * asked to not go to the VM for buckets.  If we do this we
	 * may end up going to the VM  for slabs which we do not
	 * want to do if we're UMA_ZFLAG_CACHEONLY as a result
	 * of UMA_ZONE_VM, which clearly forbids it.
	 */
	if ((keg->uk_flags & UMA_ZFLAG_INTERNAL) ||
	    (keg->uk_flags & UMA_ZFLAG_CACHEONLY))
		return;

	/*
	 * See if using an OFFPAGE slab will limit our waste.  Only do
	 * this if it permits more items per-slab.
	 *
	 * XXX We could try growing slabsize to limit max waste as well.
	 * Historically this was not done because the VM could not
	 * efficiently handle contiguous allocations.
	 */
	if ((wastedspace >= slabsize / UMA_MAX_WASTE) &&
	    (keg->uk_ipers < (slabsize / keg->uk_rsize))) {
		keg->uk_ipers = slabsize / keg->uk_rsize;
		KASSERT(keg->uk_ipers > 0 && keg->uk_ipers <= SLAB_SETSIZE,
		    ("%s: keg->uk_ipers %u", __func__, keg->uk_ipers));
		CTR6(KTR_UMA, "UMA decided we need offpage slab headers for "
		    "keg: %s(%p), calculated wastedspace = %d, "
		    "maximum wasted space allowed = %d, "
		    "calculated ipers = %d, "
		    "new wasted space = %d\n", keg->uk_name, keg, wastedspace,
		    slabsize / UMA_MAX_WASTE, keg->uk_ipers,
		    slabsize - keg->uk_ipers * keg->uk_rsize);
		keg->uk_flags |= UMA_ZONE_OFFPAGE;
	}

	if ((keg->uk_flags & UMA_ZONE_OFFPAGE) &&
	    (keg->uk_flags & UMA_ZONE_VTOSLAB) == 0)
		keg->uk_flags |= UMA_ZONE_HASH;
}

/*
 * Finish creating a large (> UMA_SLAB_SIZE) uma kegs.  Just give in and do
 * OFFPAGE for now.  When I can allow for more dynamic slab sizes this will be
 * more complicated.
 *
 * Arguments
 *	keg  The keg we should initialize
 *
 * Returns
 *	Nothing
 */
static void
keg_large_init(uma_keg_t keg)
{
	u_int shsize;

	KASSERT(keg != NULL, ("Keg is null in keg_large_init"));
	KASSERT((keg->uk_flags & UMA_ZFLAG_CACHEONLY) == 0,
	    ("keg_large_init: Cannot large-init a UMA_ZFLAG_CACHEONLY keg"));
	KASSERT((keg->uk_flags & UMA_ZONE_PCPU) == 0,
	    ("%s: Cannot large-init a UMA_ZONE_PCPU keg", __func__));

	keg->uk_ppera = howmany(keg->uk_size, PAGE_SIZE);
	keg->uk_ipers = 1;
	keg->uk_rsize = keg->uk_size;

	/* Check whether we have enough space to not do OFFPAGE. */
	if ((keg->uk_flags & UMA_ZONE_OFFPAGE) == 0) {
		shsize = sizeof(struct uma_slab);
		if (shsize & UMA_ALIGN_PTR)
			shsize = (shsize & ~UMA_ALIGN_PTR) +
			    (UMA_ALIGN_PTR + 1);

		if (PAGE_SIZE * keg->uk_ppera - keg->uk_rsize < shsize) {
			/*
			 * We can't do OFFPAGE if we're internal, in which case
			 * we need an extra page per allocation to contain the
			 * slab header.
			 */
			if ((keg->uk_flags & UMA_ZFLAG_INTERNAL) == 0)
				keg->uk_flags |= UMA_ZONE_OFFPAGE;
			else
				keg->uk_ppera++;
		}
	}

	if ((keg->uk_flags & UMA_ZONE_OFFPAGE) &&
	    (keg->uk_flags & UMA_ZONE_VTOSLAB) == 0)
		keg->uk_flags |= UMA_ZONE_HASH;
}

static void
keg_cachespread_init(uma_keg_t keg)
{
	int alignsize;
	int trailer;
	int pages;
	int rsize;

	KASSERT((keg->uk_flags & UMA_ZONE_PCPU) == 0,
	    ("%s: Cannot cachespread-init a UMA_ZONE_PCPU keg", __func__));

	alignsize = keg->uk_align + 1;
	rsize = keg->uk_size;
	/*
	 * We want one item to start on every align boundary in a page.  To
	 * do this we will span pages.  We will also extend the item by the
	 * size of align if it is an even multiple of align.  Otherwise, it
	 * would fall on the same boundary every time.
	 */
	if (rsize & keg->uk_align)
		rsize = (rsize & ~keg->uk_align) + alignsize;
	if ((rsize & alignsize) == 0)
		rsize += alignsize;
	trailer = rsize - keg->uk_size;
	pages = (rsize * (PAGE_SIZE / alignsize)) / PAGE_SIZE;
	pages = MIN(pages, (128 * 1024) / PAGE_SIZE);
	keg->uk_rsize = rsize;
	keg->uk_ppera = pages;
	keg->uk_ipers = ((pages * PAGE_SIZE) + trailer) / rsize;
	keg->uk_flags |= UMA_ZONE_OFFPAGE | UMA_ZONE_VTOSLAB;
	KASSERT(keg->uk_ipers <= SLAB_SETSIZE,
	    ("%s: keg->uk_ipers too high(%d) increase max_ipers", __func__,
	    keg->uk_ipers));
}

/*
 * Keg header ctor.  This initializes all fields, locks, etc.  And inserts
 * the keg onto the global keg list.
 *
 * Arguments/Returns follow uma_ctor specifications
 *	udata  Actually uma_kctor_args
 */
static int
keg_ctor(void *mem, int size, void *udata, int flags)
{
	struct uma_kctor_args *arg = udata;
	uma_keg_t keg = mem;
	uma_zone_t zone;

	bzero(keg, size);
	keg->uk_size = arg->size;
	keg->uk_init = arg->uminit;
	keg->uk_fini = arg->fini;
	keg->uk_align = arg->align;
	keg->uk_cursor = 0;
	keg->uk_free = 0;
	keg->uk_reserve = 0;
	keg->uk_pages = 0;
	keg->uk_flags = arg->flags;
	keg->uk_slabzone = NULL;

	/*
	 * The master zone is passed to us at keg-creation time.
	 */
	zone = arg->zone;
	keg->uk_name = zone->uz_name;

	if (arg->flags & UMA_ZONE_VM)
		keg->uk_flags |= UMA_ZFLAG_CACHEONLY;

	if (arg->flags & UMA_ZONE_ZINIT)
		keg->uk_init = zero_init;

	if (arg->flags & UMA_ZONE_MALLOC)
		keg->uk_flags |= UMA_ZONE_VTOSLAB;

	if (arg->flags & UMA_ZONE_PCPU)
#ifdef SMP
		keg->uk_flags |= UMA_ZONE_OFFPAGE;
#else
		keg->uk_flags &= ~UMA_ZONE_PCPU;
#endif

	if (keg->uk_flags & UMA_ZONE_CACHESPREAD) {
		keg_cachespread_init(keg);
	} else {
		if (keg->uk_size > UMA_SLAB_SPACE)
			keg_large_init(keg);
		else
			keg_small_init(keg);
	}

	if (keg->uk_flags & UMA_ZONE_OFFPAGE)
		keg->uk_slabzone = slabzone;

	/*
	 * If we haven't booted yet we need allocations to go through the
	 * startup cache until the vm is ready.
	 */
	if (booted < BOOT_PAGEALLOC)
		keg->uk_allocf = startup_alloc;
#ifdef UMA_MD_SMALL_ALLOC
	else if (keg->uk_ppera == 1)
		keg->uk_allocf = uma_small_alloc;
#endif
	else if (keg->uk_flags & UMA_ZONE_PCPU)
		keg->uk_allocf = pcpu_page_alloc;
	else
		keg->uk_allocf = page_alloc;
#ifdef UMA_MD_SMALL_ALLOC
	if (keg->uk_ppera == 1)
		keg->uk_freef = uma_small_free;
	else
#endif
	if (keg->uk_flags & UMA_ZONE_PCPU)
		keg->uk_freef = pcpu_page_free;
	else
		keg->uk_freef = page_free;

	/*
	 * Initialize keg's lock
	 */
	KEG_LOCK_INIT(keg, (arg->flags & UMA_ZONE_MTXCLASS));

	/*
	 * If we're putting the slab header in the actual page we need to
	 * figure out where in each page it goes.  This calculates a right
	 * justified offset into the memory on an ALIGN_PTR boundary.
	 */
	if (!(keg->uk_flags & UMA_ZONE_OFFPAGE)) {
		u_int totsize;

		/* Size of the slab struct and free list */
		totsize = sizeof(struct uma_slab);

		if (totsize & UMA_ALIGN_PTR)
			totsize = (totsize & ~UMA_ALIGN_PTR) +
			    (UMA_ALIGN_PTR + 1);
		keg->uk_pgoff = (PAGE_SIZE * keg->uk_ppera) - totsize;

		/*
		 * The only way the following is possible is if with our
		 * UMA_ALIGN_PTR adjustments we are now bigger than
		 * UMA_SLAB_SIZE.  I haven't checked whether this is
		 * mathematically possible for all cases, so we make
		 * sure here anyway.
		 */
		totsize = keg->uk_pgoff + sizeof(struct uma_slab);
		if (totsize > PAGE_SIZE * keg->uk_ppera) {
			printf("zone %s ipers %d rsize %d size %d\n",
			    zone->uz_name, keg->uk_ipers, keg->uk_rsize,
			    keg->uk_size);
			panic("UMA slab won't fit.");
		}
	}

	if (keg->uk_flags & UMA_ZONE_HASH)
		hash_alloc(&keg->uk_hash);

	CTR5(KTR_UMA, "keg_ctor %p zone %s(%p) out %d free %d\n",
	    keg, zone->uz_name, zone,
	    (keg->uk_pages / keg->uk_ppera) * keg->uk_ipers - keg->uk_free,
	    keg->uk_free);

	LIST_INSERT_HEAD(&keg->uk_zones, zone, uz_link);

	rw_wlock(&uma_rwlock);
	LIST_INSERT_HEAD(&uma_kegs, keg, uk_link);
	rw_wunlock(&uma_rwlock);
	return (0);
}

/*
 * Zone header ctor.  This initializes all fields, locks, etc.
 *
 * Arguments/Returns follow uma_ctor specifications
 *	udata  Actually uma_zctor_args
 */
static int
zone_ctor(void *mem, int size, void *udata, int flags)
{
	struct uma_zctor_args *arg = udata;
	uma_zone_t zone = mem;
	uma_zone_t z;
	uma_keg_t keg;

	bzero(zone, size);
	zone->uz_name = arg->name;
	zone->uz_ctor = arg->ctor;
	zone->uz_dtor = arg->dtor;
	zone->uz_slab = zone_fetch_slab;
	zone->uz_init = NULL;
	zone->uz_fini = NULL;
	zone->uz_allocs = 0;
	zone->uz_frees = 0;
	zone->uz_fails = 0;
	zone->uz_sleeps = 0;
	zone->uz_count = 0;
	zone->uz_count_min = 0;
	zone->uz_flags = 0;
	zone->uz_warning = NULL;
	/* The domain structures follow the cpu structures. */
	zone->uz_domain = (struct uma_zone_domain *)&zone->uz_cpu[mp_ncpus];
	timevalclear(&zone->uz_ratecheck);
	keg = arg->keg;

	ZONE_LOCK_INIT(zone, (arg->flags & UMA_ZONE_MTXCLASS));

	/*
	 * This is a pure cache zone, no kegs.
	 */
	if (arg->import) {
		if (arg->flags & UMA_ZONE_VM)
			arg->flags |= UMA_ZFLAG_CACHEONLY;
		zone->uz_flags = arg->flags;
		zone->uz_size = arg->size;
		zone->uz_import = arg->import;
		zone->uz_release = arg->release;
		zone->uz_arg = arg->arg;
		zone->uz_lockptr = &zone->uz_lock;
		rw_wlock(&uma_rwlock);
		LIST_INSERT_HEAD(&uma_cachezones, zone, uz_link);
		rw_wunlock(&uma_rwlock);
		goto out;
	}

	/*
	 * Use the regular zone/keg/slab allocator.
	 */
	zone->uz_import = (uma_import)zone_import;
	zone->uz_release = (uma_release)zone_release;
	zone->uz_arg = zone; 

	if (arg->flags & UMA_ZONE_SECONDARY) {
		KASSERT(arg->keg != NULL, ("Secondary zone on zero'd keg"));
		zone->uz_init = arg->uminit;
		zone->uz_fini = arg->fini;
		zone->uz_lockptr = &keg->uk_lock;
		zone->uz_flags |= UMA_ZONE_SECONDARY;
		rw_wlock(&uma_rwlock);
		ZONE_LOCK(zone);
		LIST_FOREACH(z, &keg->uk_zones, uz_link) {
			if (LIST_NEXT(z, uz_link) == NULL) {
				LIST_INSERT_AFTER(z, zone, uz_link);
				break;
			}
		}
		ZONE_UNLOCK(zone);
		rw_wunlock(&uma_rwlock);
	} else if (keg == NULL) {
		if ((keg = uma_kcreate(zone, arg->size, arg->uminit, arg->fini,
		    arg->align, arg->flags)) == NULL)
			return (ENOMEM);
	} else {
		struct uma_kctor_args karg;
		int error;

		/* We should only be here from uma_startup() */
		karg.size = arg->size;
		karg.uminit = arg->uminit;
		karg.fini = arg->fini;
		karg.align = arg->align;
		karg.flags = arg->flags;
		karg.zone = zone;
		error = keg_ctor(arg->keg, sizeof(struct uma_keg), &karg,
		    flags);
		if (error)
			return (error);
	}

	/*
	 * Link in the first keg.
	 */
	zone->uz_klink.kl_keg = keg;
	LIST_INSERT_HEAD(&zone->uz_kegs, &zone->uz_klink, kl_link);
	zone->uz_lockptr = &keg->uk_lock;
	zone->uz_size = keg->uk_size;
	zone->uz_flags |= (keg->uk_flags &
	    (UMA_ZONE_INHERIT | UMA_ZFLAG_INHERIT));

	/*
	 * Some internal zones don't have room allocated for the per cpu
	 * caches.  If we're internal, bail out here.
	 */
	if (keg->uk_flags & UMA_ZFLAG_INTERNAL) {
		KASSERT((zone->uz_flags & UMA_ZONE_SECONDARY) == 0,
		    ("Secondary zone requested UMA_ZFLAG_INTERNAL"));
		return (0);
	}

out:
	KASSERT((arg->flags & (UMA_ZONE_MAXBUCKET | UMA_ZONE_NOBUCKET)) !=
	    (UMA_ZONE_MAXBUCKET | UMA_ZONE_NOBUCKET),
	    ("Invalid zone flag combination"));
	if ((arg->flags & UMA_ZONE_MAXBUCKET) != 0)
		zone->uz_count = BUCKET_MAX;
	else if ((arg->flags & UMA_ZONE_NOBUCKET) != 0)
		zone->uz_count = 0;
	else
		zone->uz_count = bucket_select(zone->uz_size);
	zone->uz_count_min = zone->uz_count;

	return (0);
}

/*
 * Keg header dtor.  This frees all data, destroys locks, frees the hash
 * table and removes the keg from the global list.
 *
 * Arguments/Returns follow uma_dtor specifications
 *	udata  unused
 */
static void
keg_dtor(void *arg, int size, void *udata)
{
	uma_keg_t keg;

	keg = (uma_keg_t)arg;
	KEG_LOCK(keg);
	if (keg->uk_free != 0) {
		printf("Freed UMA keg (%s) was not empty (%d items). "
		    " Lost %d pages of memory.\n",
		    keg->uk_name ? keg->uk_name : "",
		    keg->uk_free, keg->uk_pages);
	}
	KEG_UNLOCK(keg);

	hash_free(&keg->uk_hash);

	KEG_LOCK_FINI(keg);
}

/*
 * Zone header dtor.
 *
 * Arguments/Returns follow uma_dtor specifications
 *	udata  unused
 */
static void
zone_dtor(void *arg, int size, void *udata)
{
	uma_klink_t klink;
	uma_zone_t zone;
	uma_keg_t keg;

	zone = (uma_zone_t)arg;
	keg = zone_first_keg(zone);

	if (!(zone->uz_flags & UMA_ZFLAG_INTERNAL))
		cache_drain(zone);

	rw_wlock(&uma_rwlock);
	LIST_REMOVE(zone, uz_link);
	rw_wunlock(&uma_rwlock);
	/*
	 * XXX there are some races here where
	 * the zone can be drained but zone lock
	 * released and then refilled before we
	 * remove it... we dont care for now
	 */
	zone_drain_wait(zone, M_WAITOK);
	/*
	 * Unlink all of our kegs.
	 */
	while ((klink = LIST_FIRST(&zone->uz_kegs)) != NULL) {
		klink->kl_keg = NULL;
		LIST_REMOVE(klink, kl_link);
		if (klink == &zone->uz_klink)
			continue;
		free(klink, M_TEMP);
	}
	/*
	 * We only destroy kegs from non secondary zones.
	 */
	if (keg != NULL && (zone->uz_flags & UMA_ZONE_SECONDARY) == 0)  {
		rw_wlock(&uma_rwlock);
		LIST_REMOVE(keg, uk_link);
		rw_wunlock(&uma_rwlock);
		zone_free_item(kegs, keg, NULL, SKIP_NONE);
	}
	ZONE_LOCK_FINI(zone);
}

/*
 * Traverses every zone in the system and calls a callback
 *
 * Arguments:
 *	zfunc  A pointer to a function which accepts a zone
 *		as an argument.
 *
 * Returns:
 *	Nothing
 */
static void
zone_foreach(void (*zfunc)(uma_zone_t))
{
	uma_keg_t keg;
	uma_zone_t zone;

	rw_rlock(&uma_rwlock);
	LIST_FOREACH(keg, &uma_kegs, uk_link) {
		LIST_FOREACH(zone, &keg->uk_zones, uz_link)
			zfunc(zone);
	}
	rw_runlock(&uma_rwlock);
}

/*
 * Count how many pages do we need to bootstrap.  VM supplies
 * its need in early zones in the argument, we add up our zones,
 * which consist of: UMA Slabs, UMA Hash and 9 Bucket zones. The
 * zone of zones and zone of kegs are accounted separately.
 */
#define	UMA_BOOT_ZONES	11
/* Zone of zones and zone of kegs have arbitrary alignment. */
#define	UMA_BOOT_ALIGN	32
static int zsize, ksize;
int
uma_startup_count(int vm_zones)
{
	int zones, pages;

	ksize = sizeof(struct uma_keg) +
	    (sizeof(struct uma_domain) * vm_ndomains);
	zsize = sizeof(struct uma_zone) +
	    (sizeof(struct uma_cache) * (mp_maxid + 1)) +
	    (sizeof(struct uma_zone_domain) * vm_ndomains);

	/*
	 * Memory for the zone of kegs and its keg,
	 * and for zone of zones.
	 */
	pages = howmany(roundup(zsize, CACHE_LINE_SIZE) * 2 +
	    roundup(ksize, CACHE_LINE_SIZE), PAGE_SIZE);

#ifdef	UMA_MD_SMALL_ALLOC
	zones = UMA_BOOT_ZONES;
#else
	zones = UMA_BOOT_ZONES + vm_zones;
	vm_zones = 0;
#endif

	/* Memory for the rest of startup zones, UMA and VM, ... */
	if (zsize > UMA_SLAB_SPACE)
		pages += (zones + vm_zones) *
		    howmany(roundup2(zsize, UMA_BOOT_ALIGN), UMA_SLAB_SIZE);
	else if (roundup2(zsize, UMA_BOOT_ALIGN) > UMA_SLAB_SPACE)
		pages += zones;
	else
		pages += howmany(zones,
		    UMA_SLAB_SPACE / roundup2(zsize, UMA_BOOT_ALIGN));

	/* ... and their kegs. Note that zone of zones allocates a keg! */
	pages += howmany(zones + 1,
	    UMA_SLAB_SPACE / roundup2(ksize, UMA_BOOT_ALIGN));

	/*
	 * Most of startup zones are not going to be offpages, that's
	 * why we use UMA_SLAB_SPACE instead of UMA_SLAB_SIZE in all
	 * calculations.  Some large bucket zones will be offpage, and
	 * thus will allocate hashes.  We take conservative approach
	 * and assume that all zones may allocate hash.  This may give
	 * us some positive inaccuracy, usually an extra single page.
	 */
	pages += howmany(zones, UMA_SLAB_SPACE /
	    (sizeof(struct slabhead *) * UMA_HASH_SIZE_INIT));

	return (pages);
}

void
uma_startup(void *mem, int npages)
{
	struct uma_zctor_args args;
	uma_keg_t masterkeg;
	uintptr_t m;

#ifdef DIAGNOSTIC
	printf("Entering %s with %d boot pages configured\n", __func__, npages);
#endif

	rw_init(&uma_rwlock, "UMA lock");

	/* Use bootpages memory for the zone of zones and zone of kegs. */
	m = (uintptr_t)mem;
	zones = (uma_zone_t)m;
	m += roundup(zsize, CACHE_LINE_SIZE);
	kegs = (uma_zone_t)m;
	m += roundup(zsize, CACHE_LINE_SIZE);
	masterkeg = (uma_keg_t)m;
	m += roundup(ksize, CACHE_LINE_SIZE);
	m = roundup(m, PAGE_SIZE);
	npages -= (m - (uintptr_t)mem) / PAGE_SIZE;
	mem = (void *)m;

	/* "manually" create the initial zone */
	memset(&args, 0, sizeof(args));
	args.name = "UMA Kegs";
	args.size = ksize;
	args.ctor = keg_ctor;
	args.dtor = keg_dtor;
	args.uminit = zero_init;
	args.fini = NULL;
	args.keg = masterkeg;
	args.align = UMA_BOOT_ALIGN - 1;
	args.flags = UMA_ZFLAG_INTERNAL;
	zone_ctor(kegs, zsize, &args, M_WAITOK);

	bootmem = mem;
	boot_pages = npages;

	args.name = "UMA Zones";
	args.size = zsize;
	args.ctor = zone_ctor;
	args.dtor = zone_dtor;
	args.uminit = zero_init;
	args.fini = NULL;
	args.keg = NULL;
	args.align = UMA_BOOT_ALIGN - 1;
	args.flags = UMA_ZFLAG_INTERNAL;
	zone_ctor(zones, zsize, &args, M_WAITOK);

	/* Now make a zone for slab headers */
	slabzone = uma_zcreate("UMA Slabs",
				sizeof(struct uma_slab),
				NULL, NULL, NULL, NULL,
				UMA_ALIGN_PTR, UMA_ZFLAG_INTERNAL);

	hashzone = uma_zcreate("UMA Hash",
	    sizeof(struct slabhead *) * UMA_HASH_SIZE_INIT,
	    NULL, NULL, NULL, NULL,
	    UMA_ALIGN_PTR, UMA_ZFLAG_INTERNAL);

	bucket_init();

	booted = BOOT_STRAPPED;
}

void
uma_startup1(void)
{

#ifdef DIAGNOSTIC
	printf("Entering %s with %d boot pages left\n", __func__, boot_pages);
#endif
	booted = BOOT_PAGEALLOC;
}

void
uma_startup2(void)
{

#ifdef DIAGNOSTIC
	printf("Entering %s with %d boot pages left\n", __func__, boot_pages);
#endif
	booted = BOOT_BUCKETS;
	sx_init(&uma_drain_lock, "umadrain");
	bucket_enable();
}

/*
 * Initialize our callout handle
 *
 */
static void
uma_startup3(void)
{

#ifdef INVARIANTS
	TUNABLE_INT_FETCH("vm.debug.divisor", &dbg_divisor);
	uma_dbg_cnt = counter_u64_alloc(M_WAITOK);
	uma_skip_cnt = counter_u64_alloc(M_WAITOK);
#endif
	callout_init(&uma_callout, 1);
	callout_reset(&uma_callout, UMA_TIMEOUT * hz, uma_timeout, NULL);
	booted = BOOT_RUNNING;
}

static uma_keg_t
uma_kcreate(uma_zone_t zone, size_t size, uma_init uminit, uma_fini fini,
		int align, uint32_t flags)
{
	struct uma_kctor_args args;

	args.size = size;
	args.uminit = uminit;
	args.fini = fini;
	args.align = (align == UMA_ALIGN_CACHE) ? uma_align_cache : align;
	args.flags = flags;
	args.zone = zone;
	return (zone_alloc_item(kegs, &args, UMA_ANYDOMAIN, M_WAITOK));
}

/* Public functions */
/* See uma.h */
void
uma_set_align(int align)
{

	if (align != UMA_ALIGN_CACHE)
		uma_align_cache = align;
}

/* See uma.h */
uma_zone_t
uma_zcreate(const char *name, size_t size, uma_ctor ctor, uma_dtor dtor,
		uma_init uminit, uma_fini fini, int align, uint32_t flags)

{
	struct uma_zctor_args args;
	uma_zone_t res;
	bool locked;

	KASSERT(powerof2(align + 1), ("invalid zone alignment %d for \"%s\"",
	    align, name));

	/* This stuff is essential for the zone ctor */
	memset(&args, 0, sizeof(args));
	args.name = name;
	args.size = size;
	args.ctor = ctor;
	args.dtor = dtor;
	args.uminit = uminit;
	args.fini = fini;
#ifdef  INVARIANTS
	/*
	 * If a zone is being created with an empty constructor and
	 * destructor, pass UMA constructor/destructor which checks for
	 * memory use after free.
	 */
	if ((!(flags & (UMA_ZONE_ZINIT | UMA_ZONE_NOFREE))) &&
	    ctor == NULL && dtor == NULL && uminit == NULL && fini == NULL) {
		args.ctor = trash_ctor;
		args.dtor = trash_dtor;
		args.uminit = trash_init;
		args.fini = trash_fini;
	}
#endif
	args.align = align;
	args.flags = flags;
	args.keg = NULL;

	if (booted < BOOT_BUCKETS) {
		locked = false;
	} else {
		sx_slock(&uma_drain_lock);
		locked = true;
	}
	res = zone_alloc_item(zones, &args, UMA_ANYDOMAIN, M_WAITOK);
	if (locked)
		sx_sunlock(&uma_drain_lock);
	return (res);
}

/* See uma.h */
uma_zone_t
uma_zsecond_create(char *name, uma_ctor ctor, uma_dtor dtor,
		    uma_init zinit, uma_fini zfini, uma_zone_t master)
{
	struct uma_zctor_args args;
	uma_keg_t keg;
	uma_zone_t res;
	bool locked;

	keg = zone_first_keg(master);
	memset(&args, 0, sizeof(args));
	args.name = name;
	args.size = keg->uk_size;
	args.ctor = ctor;
	args.dtor = dtor;
	args.uminit = zinit;
	args.fini = zfini;
	args.align = keg->uk_align;
	args.flags = keg->uk_flags | UMA_ZONE_SECONDARY;
	args.keg = keg;

	if (booted < BOOT_BUCKETS) {
		locked = false;
	} else {
		sx_slock(&uma_drain_lock);
		locked = true;
	}
	/* XXX Attaches only one keg of potentially many. */
	res = zone_alloc_item(zones, &args, UMA_ANYDOMAIN, M_WAITOK);
	if (locked)
		sx_sunlock(&uma_drain_lock);
	return (res);
}

/* See uma.h */
uma_zone_t
uma_zcache_create(char *name, int size, uma_ctor ctor, uma_dtor dtor,
		    uma_init zinit, uma_fini zfini, uma_import zimport,
		    uma_release zrelease, void *arg, int flags)
{
	struct uma_zctor_args args;

	memset(&args, 0, sizeof(args));
	args.name = name;
	args.size = size;
	args.ctor = ctor;
	args.dtor = dtor;
	args.uminit = zinit;
	args.fini = zfini;
	args.import = zimport;
	args.release = zrelease;
	args.arg = arg;
	args.align = 0;
	args.flags = flags;

	return (zone_alloc_item(zones, &args, UMA_ANYDOMAIN, M_WAITOK));
}

static void
zone_lock_pair(uma_zone_t a, uma_zone_t b)
{
	if (a < b) {
		ZONE_LOCK(a);
		mtx_lock_flags(b->uz_lockptr, MTX_DUPOK);
	} else {
		ZONE_LOCK(b);
		mtx_lock_flags(a->uz_lockptr, MTX_DUPOK);
	}
}

static void
zone_unlock_pair(uma_zone_t a, uma_zone_t b)
{

	ZONE_UNLOCK(a);
	ZONE_UNLOCK(b);
}

int
uma_zsecond_add(uma_zone_t zone, uma_zone_t master)
{
	uma_klink_t klink;
	uma_klink_t kl;
	int error;

	error = 0;
	klink = malloc(sizeof(*klink), M_TEMP, M_WAITOK | M_ZERO);

	zone_lock_pair(zone, master);
	/*
	 * zone must use vtoslab() to resolve objects and must already be
	 * a secondary.
	 */
	if ((zone->uz_flags & (UMA_ZONE_VTOSLAB | UMA_ZONE_SECONDARY))
	    != (UMA_ZONE_VTOSLAB | UMA_ZONE_SECONDARY)) {
		error = EINVAL;
		goto out;
	}
	/*
	 * The new master must also use vtoslab().
	 */
	if ((zone->uz_flags & UMA_ZONE_VTOSLAB) != UMA_ZONE_VTOSLAB) {
		error = EINVAL;
		goto out;
	}

	/*
	 * The underlying object must be the same size.  rsize
	 * may be different.
	 */
	if (master->uz_size != zone->uz_size) {
		error = E2BIG;
		goto out;
	}
	/*
	 * Put it at the end of the list.
	 */
	klink->kl_keg = zone_first_keg(master);
	LIST_FOREACH(kl, &zone->uz_kegs, kl_link) {
		if (LIST_NEXT(kl, kl_link) == NULL) {
			LIST_INSERT_AFTER(kl, klink, kl_link);
			break;
		}
	}
	klink = NULL;
	zone->uz_flags |= UMA_ZFLAG_MULTI;
	zone->uz_slab = zone_fetch_slab_multi;

out:
	zone_unlock_pair(zone, master);
	if (klink != NULL)
		free(klink, M_TEMP);

	return (error);
}


/* See uma.h */
void
uma_zdestroy(uma_zone_t zone)
{

	sx_slock(&uma_drain_lock);
	zone_free_item(zones, zone, NULL, SKIP_NONE);
	sx_sunlock(&uma_drain_lock);
}

void
uma_zwait(uma_zone_t zone)
{
	void *item;

	item = uma_zalloc_arg(zone, NULL, M_WAITOK);
	uma_zfree(zone, item);
}

void *
uma_zalloc_pcpu_arg(uma_zone_t zone, void *udata, int flags)
{
	void *item;
#ifdef SMP
	int i;

	MPASS(zone->uz_flags & UMA_ZONE_PCPU);
#endif
	item = uma_zalloc_arg(zone, udata, flags & ~M_ZERO);
	if (item != NULL && (flags & M_ZERO)) {
#ifdef SMP
		for (i = 0; i <= mp_maxid; i++)
			bzero(zpcpu_get_cpu(item, i), zone->uz_size);
#else
		bzero(item, zone->uz_size);
#endif
	}
	return (item);
}

/*
 * A stub while both regular and pcpu cases are identical.
 */
void
uma_zfree_pcpu_arg(uma_zone_t zone, void *item, void *udata)
{

#ifdef SMP
	MPASS(zone->uz_flags & UMA_ZONE_PCPU);
#endif
	uma_zfree_arg(zone, item, udata);
}

/* See uma.h */
void *
uma_zalloc_arg(uma_zone_t zone, void *udata, int flags)
{
	uma_zone_domain_t zdom;
	uma_bucket_t bucket;
	uma_cache_t cache;
	void *item;
	int cpu, domain, lockfail;
#ifdef INVARIANTS
	bool skipdbg;
#endif

	/* Enable entropy collection for RANDOM_ENABLE_UMA kernel option */
	random_harvest_fast_uma(&zone, sizeof(zone), 1, RANDOM_UMA);

	/* This is the fast path allocation */
	CTR4(KTR_UMA, "uma_zalloc_arg thread %x zone %s(%p) flags %d",
	    curthread, zone->uz_name, zone, flags);

	if (flags & M_WAITOK) {
		WITNESS_WARN(WARN_GIANTOK | WARN_SLEEPOK, NULL,
		    "uma_zalloc_arg: zone \"%s\"", zone->uz_name);
	}
	KASSERT((flags & M_EXEC) == 0, ("uma_zalloc_arg: called with M_EXEC"));
	KASSERT(curthread->td_critnest == 0 || SCHEDULER_STOPPED(),
	    ("uma_zalloc_arg: called with spinlock or critical section held"));
	if (zone->uz_flags & UMA_ZONE_PCPU)
		KASSERT((flags & M_ZERO) == 0, ("allocating from a pcpu zone "
		    "with M_ZERO passed"));

#ifdef DEBUG_MEMGUARD
	if (memguard_cmp_zone(zone)) {
		item = memguard_alloc(zone->uz_size, flags);
		if (item != NULL) {
			if (zone->uz_init != NULL &&
			    zone->uz_init(item, zone->uz_size, flags) != 0)
				return (NULL);
			if (zone->uz_ctor != NULL &&
			    zone->uz_ctor(item, zone->uz_size, udata,
			    flags) != 0) {
			    	zone->uz_fini(item, zone->uz_size);
				return (NULL);
			}
			return (item);
		}
		/* This is unfortunate but should not be fatal. */
	}
#endif
	/*
	 * If possible, allocate from the per-CPU cache.  There are two
	 * requirements for safe access to the per-CPU cache: (1) the thread
	 * accessing the cache must not be preempted or yield during access,
	 * and (2) the thread must not migrate CPUs without switching which
	 * cache it accesses.  We rely on a critical section to prevent
	 * preemption and migration.  We release the critical section in
	 * order to acquire the zone mutex if we are unable to allocate from
	 * the current cache; when we re-acquire the critical section, we
	 * must detect and handle migration if it has occurred.
	 */
	critical_enter();
	cpu = curcpu;
	cache = &zone->uz_cpu[cpu];

zalloc_start:
	bucket = cache->uc_allocbucket;
	if (bucket != NULL && bucket->ub_cnt > 0) {
		bucket->ub_cnt--;
		item = bucket->ub_bucket[bucket->ub_cnt];
#ifdef INVARIANTS
		bucket->ub_bucket[bucket->ub_cnt] = NULL;
#endif
		KASSERT(item != NULL, ("uma_zalloc: Bucket pointer mangled."));
		cache->uc_allocs++;
		critical_exit();
#ifdef INVARIANTS
		skipdbg = uma_dbg_zskip(zone, item);
#endif
		if (zone->uz_ctor != NULL &&
#ifdef INVARIANTS
		    (!skipdbg || zone->uz_ctor != trash_ctor ||
		    zone->uz_dtor != trash_dtor) &&
#endif
		    zone->uz_ctor(item, zone->uz_size, udata, flags) != 0) {
			atomic_add_long(&zone->uz_fails, 1);
			zone_free_item(zone, item, udata, SKIP_DTOR);
			return (NULL);
		}
#ifdef INVARIANTS
		if (!skipdbg)
			uma_dbg_alloc(zone, NULL, item);
#endif
		if (flags & M_ZERO)
			uma_zero_item(item, zone);
		return (item);
	}

	/*
	 * We have run out of items in our alloc bucket.
	 * See if we can switch with our free bucket.
	 */
	bucket = cache->uc_freebucket;
	if (bucket != NULL && bucket->ub_cnt > 0) {
		CTR2(KTR_UMA,
		    "uma_zalloc: zone %s(%p) swapping empty with alloc",
		    zone->uz_name, zone);
		cache->uc_freebucket = cache->uc_allocbucket;
		cache->uc_allocbucket = bucket;
		goto zalloc_start;
	}

	/*
	 * Discard any empty allocation bucket while we hold no locks.
	 */
	bucket = cache->uc_allocbucket;
	cache->uc_allocbucket = NULL;
	critical_exit();
	if (bucket != NULL)
		bucket_free(zone, bucket, udata);

	if (zone->uz_flags & UMA_ZONE_NUMA)
		domain = PCPU_GET(domain);
	else
		domain = UMA_ANYDOMAIN;

	/* Short-circuit for zones without buckets and low memory. */
	if (zone->uz_count == 0 || bucketdisable)
		goto zalloc_item;

	/*
	 * Attempt to retrieve the item from the per-CPU cache has failed, so
	 * we must go back to the zone.  This requires the zone lock, so we
	 * must drop the critical section, then re-acquire it when we go back
	 * to the cache.  Since the critical section is released, we may be
	 * preempted or migrate.  As such, make sure not to maintain any
	 * thread-local state specific to the cache from prior to releasing
	 * the critical section.
	 */
	lockfail = 0;
	if (ZONE_TRYLOCK(zone) == 0) {
		/* Record contention to size the buckets. */
		ZONE_LOCK(zone);
		lockfail = 1;
	}
	critical_enter();
	cpu = curcpu;
	cache = &zone->uz_cpu[cpu];

	/* See if we lost the race to fill the cache. */
	if (cache->uc_allocbucket != NULL) {
		ZONE_UNLOCK(zone);
		goto zalloc_start;
	}

	/*
	 * Check the zone's cache of buckets.
	 */
	if (domain == UMA_ANYDOMAIN)
		zdom = &zone->uz_domain[0];
	else
		zdom = &zone->uz_domain[domain];
	if ((bucket = LIST_FIRST(&zdom->uzd_buckets)) != NULL) {
		KASSERT(bucket->ub_cnt != 0,
		    ("uma_zalloc_arg: Returning an empty bucket."));

		LIST_REMOVE(bucket, ub_link);
		cache->uc_allocbucket = bucket;
		ZONE_UNLOCK(zone);
		goto zalloc_start;
	}
	/* We are no longer associated with this CPU. */
	critical_exit();

	/*
	 * We bump the uz count when the cache size is insufficient to
	 * handle the working set.
	 */
	if (lockfail && zone->uz_count < BUCKET_MAX)
		zone->uz_count++;
	ZONE_UNLOCK(zone);

	/*
	 * Now lets just fill a bucket and put it on the free list.  If that
	 * works we'll restart the allocation from the beginning and it
	 * will use the just filled bucket.
	 */
	bucket = zone_alloc_bucket(zone, udata, domain, flags);
	CTR3(KTR_UMA, "uma_zalloc: zone %s(%p) bucket zone returned %p",
	    zone->uz_name, zone, bucket);
	if (bucket != NULL) {
		ZONE_LOCK(zone);
		critical_enter();
		cpu = curcpu;
		cache = &zone->uz_cpu[cpu];
		/*
		 * See if we lost the race or were migrated.  Cache the
		 * initialized bucket to make this less likely or claim
		 * the memory directly.
		 */
		if (cache->uc_allocbucket != NULL ||
		    (zone->uz_flags & UMA_ZONE_NUMA &&
		    domain != PCPU_GET(domain)))
			LIST_INSERT_HEAD(&zdom->uzd_buckets, bucket, ub_link);
		else
			cache->uc_allocbucket = bucket;
		ZONE_UNLOCK(zone);
		goto zalloc_start;
	}

	/*
	 * We may not be able to get a bucket so return an actual item.
	 */
zalloc_item:
	item = zone_alloc_item(zone, udata, domain, flags);

	return (item);
}

void *
uma_zalloc_domain(uma_zone_t zone, void *udata, int domain, int flags)
{

	/* Enable entropy collection for RANDOM_ENABLE_UMA kernel option */
	random_harvest_fast_uma(&zone, sizeof(zone), 1, RANDOM_UMA);

	/* This is the fast path allocation */
	CTR5(KTR_UMA,
	    "uma_zalloc_domain thread %x zone %s(%p) domain %d flags %d",
	    curthread, zone->uz_name, zone, domain, flags);

	if (flags & M_WAITOK) {
		WITNESS_WARN(WARN_GIANTOK | WARN_SLEEPOK, NULL,
		    "uma_zalloc_domain: zone \"%s\"", zone->uz_name);
	}
	KASSERT(curthread->td_critnest == 0 || SCHEDULER_STOPPED(),
	    ("uma_zalloc_domain: called with spinlock or critical section held"));

	return (zone_alloc_item(zone, udata, domain, flags));
}

/*
 * Find a slab with some space.  Prefer slabs that are partially used over those
 * that are totally full.  This helps to reduce fragmentation.
 *
 * If 'rr' is 1, search all domains starting from 'domain'.  Otherwise check
 * only 'domain'.
 */
static uma_slab_t
keg_first_slab(uma_keg_t keg, int domain, int rr)
{
	uma_domain_t dom;
	uma_slab_t slab;
	int start;

	KASSERT(domain >= 0 && domain < vm_ndomains,
	    ("keg_first_slab: domain %d out of range", domain));

	slab = NULL;
	start = domain;
	do {
		dom = &keg->uk_domain[domain];
		if (!LIST_EMPTY(&dom->ud_part_slab))
			return (LIST_FIRST(&dom->ud_part_slab));
		if (!LIST_EMPTY(&dom->ud_free_slab)) {
			slab = LIST_FIRST(&dom->ud_free_slab);
			LIST_REMOVE(slab, us_link);
			LIST_INSERT_HEAD(&dom->ud_part_slab, slab, us_link);
			return (slab);
		}
		if (rr)
			domain = (domain + 1) % vm_ndomains;
	} while (domain != start);

	return (NULL);
}

static uma_slab_t
keg_fetch_slab(uma_keg_t keg, uma_zone_t zone, int rdomain, int flags)
{
	uma_domain_t dom;
	uma_slab_t slab;
	int allocflags, domain, reserve, rr, start;

	mtx_assert(&keg->uk_lock, MA_OWNED);
	slab = NULL;
	reserve = 0;
	allocflags = flags;
	if ((flags & M_USE_RESERVE) == 0)
		reserve = keg->uk_reserve;

	/*
	 * Round-robin for non first-touch zones when there is more than one
	 * domain.
	 */
	if (vm_ndomains == 1)
		rdomain = 0;
	rr = rdomain == UMA_ANYDOMAIN;
	if (rr) {
		keg->uk_cursor = (keg->uk_cursor + 1) % vm_ndomains;
		domain = start = keg->uk_cursor;
		/* Only block on the second pass. */
		if ((flags & (M_WAITOK | M_NOVM)) == M_WAITOK)
			allocflags = (allocflags & ~M_WAITOK) | M_NOWAIT;
	} else
		domain = start = rdomain;

again:
	do {
		if (keg->uk_free > reserve &&
		    (slab = keg_first_slab(keg, domain, rr)) != NULL) {
			MPASS(slab->us_keg == keg);
			return (slab);
		}

		/*
		 * M_NOVM means don't ask at all!
		 */
		if (flags & M_NOVM)
			break;

		if (keg->uk_maxpages && keg->uk_pages >= keg->uk_maxpages) {
			keg->uk_flags |= UMA_ZFLAG_FULL;
			/*
			 * If this is not a multi-zone, set the FULL bit.
			 * Otherwise slab_multi() takes care of it.
			 */
			if ((zone->uz_flags & UMA_ZFLAG_MULTI) == 0) {
				zone->uz_flags |= UMA_ZFLAG_FULL;
				zone_log_warning(zone);
				zone_maxaction(zone);
			}
			if (flags & M_NOWAIT)
				return (NULL);
			zone->uz_sleeps++;
			msleep(keg, &keg->uk_lock, PVM, "keglimit", 0);
			continue;
		}
		slab = keg_alloc_slab(keg, zone, domain, allocflags);
		/*
		 * If we got a slab here it's safe to mark it partially used
		 * and return.  We assume that the caller is going to remove
		 * at least one item.
		 */
		if (slab) {
			MPASS(slab->us_keg == keg);
			dom = &keg->uk_domain[slab->us_domain];
			LIST_INSERT_HEAD(&dom->ud_part_slab, slab, us_link);
			return (slab);
		}
		if (rr) {
			keg->uk_cursor = (keg->uk_cursor + 1) % vm_ndomains;
			domain = keg->uk_cursor;
		}
	} while (domain != start);

	/* Retry domain scan with blocking. */
	if (allocflags != flags) {
		allocflags = flags;
		goto again;
	}

	/*
	 * We might not have been able to get a slab but another cpu
	 * could have while we were unlocked.  Check again before we
	 * fail.
	 */
	if (keg->uk_free > reserve &&
	    (slab = keg_first_slab(keg, domain, rr)) != NULL) {
		MPASS(slab->us_keg == keg);
		return (slab);
	}
	return (NULL);
}

static uma_slab_t
zone_fetch_slab(uma_zone_t zone, uma_keg_t keg, int domain, int flags)
{
	uma_slab_t slab;

	if (keg == NULL) {
		keg = zone_first_keg(zone);
		KEG_LOCK(keg);
	}

	for (;;) {
		slab = keg_fetch_slab(keg, zone, domain, flags);
		if (slab)
			return (slab);
		if (flags & (M_NOWAIT | M_NOVM))
			break;
	}
	KEG_UNLOCK(keg);
	return (NULL);
}

/*
 * uma_zone_fetch_slab_multi:  Fetches a slab from one available keg.  Returns
 * with the keg locked.  On NULL no lock is held.
 *
 * The last pointer is used to seed the search.  It is not required.
 */
static uma_slab_t
zone_fetch_slab_multi(uma_zone_t zone, uma_keg_t last, int domain, int rflags)
{
	uma_klink_t klink;
	uma_slab_t slab;
	uma_keg_t keg;
	int flags;
	int empty;
	int full;

	/*
	 * Don't wait on the first pass.  This will skip limit tests
	 * as well.  We don't want to block if we can find a provider
	 * without blocking.
	 */
	flags = (rflags & ~M_WAITOK) | M_NOWAIT;
	/*
	 * Use the last slab allocated as a hint for where to start
	 * the search.
	 */
	if (last != NULL) {
		slab = keg_fetch_slab(last, zone, domain, flags);
		if (slab)
			return (slab);
		KEG_UNLOCK(last);
	}
	/*
	 * Loop until we have a slab incase of transient failures
	 * while M_WAITOK is specified.  I'm not sure this is 100%
	 * required but we've done it for so long now.
	 */
	for (;;) {
		empty = 0;
		full = 0;
		/*
		 * Search the available kegs for slabs.  Be careful to hold the
		 * correct lock while calling into the keg layer.
		 */
		LIST_FOREACH(klink, &zone->uz_kegs, kl_link) {
			keg = klink->kl_keg;
			KEG_LOCK(keg);
			if ((keg->uk_flags & UMA_ZFLAG_FULL) == 0) {
				slab = keg_fetch_slab(keg, zone, domain, flags);
				if (slab)
					return (slab);
			}
			if (keg->uk_flags & UMA_ZFLAG_FULL)
				full++;
			else
				empty++;
			KEG_UNLOCK(keg);
		}
		if (rflags & (M_NOWAIT | M_NOVM))
			break;
		flags = rflags;
		/*
		 * All kegs are full.  XXX We can't atomically check all kegs
		 * and sleep so just sleep for a short period and retry.
		 */
		if (full && !empty) {
			ZONE_LOCK(zone);
			zone->uz_flags |= UMA_ZFLAG_FULL;
			zone->uz_sleeps++;
			zone_log_warning(zone);
			zone_maxaction(zone);
			msleep(zone, zone->uz_lockptr, PVM,
			    "zonelimit", hz/100);
			zone->uz_flags &= ~UMA_ZFLAG_FULL;
			ZONE_UNLOCK(zone);
			continue;
		}
	}
	return (NULL);
}

static void *
slab_alloc_item(uma_keg_t keg, uma_slab_t slab)
{
	uma_domain_t dom;
	void *item;
	uint8_t freei;

	MPASS(keg == slab->us_keg);
	mtx_assert(&keg->uk_lock, MA_OWNED);

	freei = BIT_FFS(SLAB_SETSIZE, &slab->us_free) - 1;
	BIT_CLR(SLAB_SETSIZE, freei, &slab->us_free);
	item = slab->us_data + (keg->uk_rsize * freei);
	slab->us_freecount--;
	keg->uk_free--;

	/* Move this slab to the full list */
	if (slab->us_freecount == 0) {
		LIST_REMOVE(slab, us_link);
		dom = &keg->uk_domain[slab->us_domain];
		LIST_INSERT_HEAD(&dom->ud_full_slab, slab, us_link);
	}

	return (item);
}

static int
zone_import(uma_zone_t zone, void **bucket, int max, int domain, int flags)
{
	uma_slab_t slab;
	uma_keg_t keg;
#ifdef NUMA
	int stripe;
#endif
	int i;

	slab = NULL;
	keg = NULL;
	/* Try to keep the buckets totally full */
	for (i = 0; i < max; ) {
		if ((slab = zone->uz_slab(zone, keg, domain, flags)) == NULL)
			break;
		keg = slab->us_keg;
#ifdef NUMA
		stripe = howmany(max, vm_ndomains);
#endif
		while (slab->us_freecount && i < max) { 
			bucket[i++] = slab_alloc_item(keg, slab);
			if (keg->uk_free <= keg->uk_reserve)
				break;
#ifdef NUMA
			/*
			 * If the zone is striped we pick a new slab for every
			 * N allocations.  Eliminating this conditional will
			 * instead pick a new domain for each bucket rather
			 * than stripe within each bucket.  The current option
			 * produces more fragmentation and requires more cpu
			 * time but yields better distribution.
			 */
			if ((zone->uz_flags & UMA_ZONE_NUMA) == 0 &&
			    vm_ndomains > 1 && --stripe == 0)
				break;
#endif
		}
		/* Don't block if we allocated any successfully. */
		flags &= ~M_WAITOK;
		flags |= M_NOWAIT;
	}
	if (slab != NULL)
		KEG_UNLOCK(keg);

	return i;
}

static uma_bucket_t
zone_alloc_bucket(uma_zone_t zone, void *udata, int domain, int flags)
{
	uma_bucket_t bucket;
	int max;

	/* Don't wait for buckets, preserve caller's NOVM setting. */
	bucket = bucket_alloc(zone, udata, M_NOWAIT | (flags & M_NOVM));
	if (bucket == NULL)
		return (NULL);

	max = MIN(bucket->ub_entries, zone->uz_count);
	bucket->ub_cnt = zone->uz_import(zone->uz_arg, bucket->ub_bucket,
	    max, domain, flags);

	/*
	 * Initialize the memory if necessary.
	 */
	if (bucket->ub_cnt != 0 && zone->uz_init != NULL) {
		int i;

		for (i = 0; i < bucket->ub_cnt; i++)
			if (zone->uz_init(bucket->ub_bucket[i], zone->uz_size,
			    flags) != 0)
				break;
		/*
		 * If we couldn't initialize the whole bucket, put the
		 * rest back onto the freelist.
		 */
		if (i != bucket->ub_cnt) {
			zone->uz_release(zone->uz_arg, &bucket->ub_bucket[i],
			    bucket->ub_cnt - i);
#ifdef INVARIANTS
			bzero(&bucket->ub_bucket[i],
			    sizeof(void *) * (bucket->ub_cnt - i));
#endif
			bucket->ub_cnt = i;
		}
	}

	if (bucket->ub_cnt == 0) {
		bucket_free(zone, bucket, udata);
		atomic_add_long(&zone->uz_fails, 1);
		return (NULL);
	}

	return (bucket);
}

/*
 * Allocates a single item from a zone.
 *
 * Arguments
 *	zone   The zone to alloc for.
 *	udata  The data to be passed to the constructor.
 *	domain The domain to allocate from or UMA_ANYDOMAIN.
 *	flags  M_WAITOK, M_NOWAIT, M_ZERO.
 *
 * Returns
 *	NULL if there is no memory and M_NOWAIT is set
 *	An item if successful
 */

static void *
zone_alloc_item(uma_zone_t zone, void *udata, int domain, int flags)
{
	void *item;
#ifdef INVARIANTS
	bool skipdbg;
#endif

	item = NULL;

	if (zone->uz_import(zone->uz_arg, &item, 1, domain, flags) != 1)
		goto fail;
	atomic_add_long(&zone->uz_allocs, 1);

#ifdef INVARIANTS
	skipdbg = uma_dbg_zskip(zone, item);
#endif
	/*
	 * We have to call both the zone's init (not the keg's init)
	 * and the zone's ctor.  This is because the item is going from
	 * a keg slab directly to the user, and the user is expecting it
	 * to be both zone-init'd as well as zone-ctor'd.
	 */
	if (zone->uz_init != NULL) {
		if (zone->uz_init(item, zone->uz_size, flags) != 0) {
			zone_free_item(zone, item, udata, SKIP_FINI);
			goto fail;
		}
	}
	if (zone->uz_ctor != NULL &&
#ifdef INVARIANTS
	    (!skipdbg || zone->uz_ctor != trash_ctor ||
	    zone->uz_dtor != trash_dtor) &&
#endif
	    zone->uz_ctor(item, zone->uz_size, udata, flags) != 0) {
		zone_free_item(zone, item, udata, SKIP_DTOR);
		goto fail;
	}
#ifdef INVARIANTS
	if (!skipdbg)
		uma_dbg_alloc(zone, NULL, item);
#endif
	if (flags & M_ZERO)
		uma_zero_item(item, zone);

	CTR3(KTR_UMA, "zone_alloc_item item %p from %s(%p)", item,
	    zone->uz_name, zone);

	return (item);

fail:
	CTR2(KTR_UMA, "zone_alloc_item failed from %s(%p)",
	    zone->uz_name, zone);
	atomic_add_long(&zone->uz_fails, 1);
	return (NULL);
}

/* See uma.h */
void
uma_zfree_arg(uma_zone_t zone, void *item, void *udata)
{
	uma_cache_t cache;
	uma_bucket_t bucket;
	uma_zone_domain_t zdom;
	int cpu, domain, lockfail;
#ifdef INVARIANTS
	bool skipdbg;
#endif

	/* Enable entropy collection for RANDOM_ENABLE_UMA kernel option */
	random_harvest_fast_uma(&zone, sizeof(zone), 1, RANDOM_UMA);

	CTR2(KTR_UMA, "uma_zfree_arg thread %x zone %s", curthread,
	    zone->uz_name);

	KASSERT(curthread->td_critnest == 0 || SCHEDULER_STOPPED(),
	    ("uma_zfree_arg: called with spinlock or critical section held"));

        /* uma_zfree(..., NULL) does nothing, to match free(9). */
        if (item == NULL)
                return;
#ifdef DEBUG_MEMGUARD
	if (is_memguard_addr(item)) {
		if (zone->uz_dtor != NULL)
			zone->uz_dtor(item, zone->uz_size, udata);
		if (zone->uz_fini != NULL)
			zone->uz_fini(item, zone->uz_size);
		memguard_free(item);
		return;
	}
#endif
#ifdef INVARIANTS
	skipdbg = uma_dbg_zskip(zone, item);
	if (skipdbg == false) {
		if (zone->uz_flags & UMA_ZONE_MALLOC)
			uma_dbg_free(zone, udata, item);
		else
			uma_dbg_free(zone, NULL, item);
	}
	if (zone->uz_dtor != NULL && (!skipdbg ||
	    zone->uz_dtor != trash_dtor || zone->uz_ctor != trash_ctor))
#else
	if (zone->uz_dtor != NULL)
#endif
		zone->uz_dtor(item, zone->uz_size, udata);

	/*
	 * The race here is acceptable.  If we miss it we'll just have to wait
	 * a little longer for the limits to be reset.
	 */
	if (zone->uz_flags & UMA_ZFLAG_FULL)
		goto zfree_item;

	/*
	 * If possible, free to the per-CPU cache.  There are two
	 * requirements for safe access to the per-CPU cache: (1) the thread
	 * accessing the cache must not be preempted or yield during access,
	 * and (2) the thread must not migrate CPUs without switching which
	 * cache it accesses.  We rely on a critical section to prevent
	 * preemption and migration.  We release the critical section in
	 * order to acquire the zone mutex if we are unable to free to the
	 * current cache; when we re-acquire the critical section, we must
	 * detect and handle migration if it has occurred.
	 */
zfree_restart:
	critical_enter();
	cpu = curcpu;
	cache = &zone->uz_cpu[cpu];

zfree_start:
	/*
	 * Try to free into the allocbucket first to give LIFO ordering
	 * for cache-hot datastructures.  Spill over into the freebucket
	 * if necessary.  Alloc will swap them if one runs dry.
	 */
	bucket = cache->uc_allocbucket;
	if (bucket == NULL || bucket->ub_cnt >= bucket->ub_entries)
		bucket = cache->uc_freebucket;
	if (bucket != NULL && bucket->ub_cnt < bucket->ub_entries) {
		KASSERT(bucket->ub_bucket[bucket->ub_cnt] == NULL,
		    ("uma_zfree: Freeing to non free bucket index."));
		bucket->ub_bucket[bucket->ub_cnt] = item;
		bucket->ub_cnt++;
		cache->uc_frees++;
		critical_exit();
		return;
	}

	/*
	 * We must go back the zone, which requires acquiring the zone lock,
	 * which in turn means we must release and re-acquire the critical
	 * section.  Since the critical section is released, we may be
	 * preempted or migrate.  As such, make sure not to maintain any
	 * thread-local state specific to the cache from prior to releasing
	 * the critical section.
	 */
	critical_exit();
	if (zone->uz_count == 0 || bucketdisable)
		goto zfree_item;

	lockfail = 0;
	if (ZONE_TRYLOCK(zone) == 0) {
		/* Record contention to size the buckets. */
		ZONE_LOCK(zone);
		lockfail = 1;
	}
	critical_enter();
	cpu = curcpu;
	cache = &zone->uz_cpu[cpu];

	bucket = cache->uc_freebucket;
	if (bucket != NULL && bucket->ub_cnt < bucket->ub_entries) {
		ZONE_UNLOCK(zone);
		goto zfree_start;
	}
	cache->uc_freebucket = NULL;
	/* We are no longer associated with this CPU. */
	critical_exit();

	if ((zone->uz_flags & UMA_ZONE_NUMA) != 0)
		domain = PCPU_GET(domain);
	else 
		domain = 0;
	zdom = &zone->uz_domain[0];

	/* Can we throw this on the zone full list? */
	if (bucket != NULL) {
		CTR3(KTR_UMA,
		    "uma_zfree: zone %s(%p) putting bucket %p on free list",
		    zone->uz_name, zone, bucket);
		/* ub_cnt is pointing to the last free item */
		KASSERT(bucket->ub_cnt != 0,
		    ("uma_zfree: Attempting to insert an empty bucket onto the full list.\n"));
		if ((zone->uz_flags & UMA_ZONE_NOBUCKETCACHE) != 0) {
			ZONE_UNLOCK(zone);
			bucket_drain(zone, bucket);
			bucket_free(zone, bucket, udata);
			goto zfree_restart;
		} else
			LIST_INSERT_HEAD(&zdom->uzd_buckets, bucket, ub_link);
	}

	/*
	 * We bump the uz count when the cache size is insufficient to
	 * handle the working set.
	 */
	if (lockfail && zone->uz_count < BUCKET_MAX)
		zone->uz_count++;
	ZONE_UNLOCK(zone);

	bucket = bucket_alloc(zone, udata, M_NOWAIT);
	CTR3(KTR_UMA, "uma_zfree: zone %s(%p) allocated bucket %p",
	    zone->uz_name, zone, bucket);
	if (bucket) {
		critical_enter();
		cpu = curcpu;
		cache = &zone->uz_cpu[cpu];
		if (cache->uc_freebucket == NULL &&
		    ((zone->uz_flags & UMA_ZONE_NUMA) == 0 ||
		    domain == PCPU_GET(domain))) {
			cache->uc_freebucket = bucket;
			goto zfree_start;
		}
		/*
		 * We lost the race, start over.  We have to drop our
		 * critical section to free the bucket.
		 */
		critical_exit();
		bucket_free(zone, bucket, udata);
		goto zfree_restart;
	}

	/*
	 * If nothing else caught this, we'll just do an internal free.
	 */
zfree_item:
	zone_free_item(zone, item, udata, SKIP_DTOR);

	return;
}

void
uma_zfree_domain(uma_zone_t zone, void *item, void *udata)
{

	/* Enable entropy collection for RANDOM_ENABLE_UMA kernel option */
	random_harvest_fast_uma(&zone, sizeof(zone), 1, RANDOM_UMA);

	CTR2(KTR_UMA, "uma_zfree_domain thread %x zone %s", curthread,
	    zone->uz_name);

	KASSERT(curthread->td_critnest == 0 || SCHEDULER_STOPPED(),
	    ("uma_zfree_domain: called with spinlock or critical section held"));

        /* uma_zfree(..., NULL) does nothing, to match free(9). */
        if (item == NULL)
                return;
	zone_free_item(zone, item, udata, SKIP_NONE);
}

static void
slab_free_item(uma_keg_t keg, uma_slab_t slab, void *item)
{
	uma_domain_t dom;
	uint8_t freei;

	mtx_assert(&keg->uk_lock, MA_OWNED);
	MPASS(keg == slab->us_keg);

	dom = &keg->uk_domain[slab->us_domain];

	/* Do we need to remove from any lists? */
	if (slab->us_freecount+1 == keg->uk_ipers) {
		LIST_REMOVE(slab, us_link);
		LIST_INSERT_HEAD(&dom->ud_free_slab, slab, us_link);
	} else if (slab->us_freecount == 0) {
		LIST_REMOVE(slab, us_link);
		LIST_INSERT_HEAD(&dom->ud_part_slab, slab, us_link);
	}

	/* Slab management. */
	freei = ((uintptr_t)item - (uintptr_t)slab->us_data) / keg->uk_rsize;
	BIT_SET(SLAB_SETSIZE, freei, &slab->us_free);
	slab->us_freecount++;

	/* Keg statistics. */
	keg->uk_free++;
}

static void
zone_release(uma_zone_t zone, void **bucket, int cnt)
{
	void *item;
	uma_slab_t slab;
	uma_keg_t keg;
	uint8_t *mem;
	int clearfull;
	int i;

	clearfull = 0;
	keg = zone_first_keg(zone);
	KEG_LOCK(keg);
	for (i = 0; i < cnt; i++) {
		item = bucket[i];
		if (!(zone->uz_flags & UMA_ZONE_VTOSLAB)) {
			mem = (uint8_t *)((uintptr_t)item & (~UMA_SLAB_MASK));
			if (zone->uz_flags & UMA_ZONE_HASH) {
				slab = hash_sfind(&keg->uk_hash, mem);
			} else {
				mem += keg->uk_pgoff;
				slab = (uma_slab_t)mem;
			}
		} else {
			slab = vtoslab((vm_offset_t)item);
			if (slab->us_keg != keg) {
				KEG_UNLOCK(keg);
				keg = slab->us_keg;
				KEG_LOCK(keg);
			}
		}
		slab_free_item(keg, slab, item);
		if (keg->uk_flags & UMA_ZFLAG_FULL) {
			if (keg->uk_pages < keg->uk_maxpages) {
				keg->uk_flags &= ~UMA_ZFLAG_FULL;
				clearfull = 1;
			}

			/* 
			 * We can handle one more allocation. Since we're
			 * clearing ZFLAG_FULL, wake up all procs blocked
			 * on pages. This should be uncommon, so keeping this
			 * simple for now (rather than adding count of blocked 
			 * threads etc).
			 */
			wakeup(keg);
		}
	}
	KEG_UNLOCK(keg);
	if (clearfull) {
		ZONE_LOCK(zone);
		zone->uz_flags &= ~UMA_ZFLAG_FULL;
		wakeup(zone);
		ZONE_UNLOCK(zone);
	}

}

/*
 * Frees a single item to any zone.
 *
 * Arguments:
 *	zone   The zone to free to
 *	item   The item we're freeing
 *	udata  User supplied data for the dtor
 *	skip   Skip dtors and finis
 */
static void
zone_free_item(uma_zone_t zone, void *item, void *udata, enum zfreeskip skip)
{
#ifdef INVARIANTS
	bool skipdbg;

	skipdbg = uma_dbg_zskip(zone, item);
	if (skip == SKIP_NONE && !skipdbg) {
		if (zone->uz_flags & UMA_ZONE_MALLOC)
			uma_dbg_free(zone, udata, item);
		else
			uma_dbg_free(zone, NULL, item);
	}

	if (skip < SKIP_DTOR && zone->uz_dtor != NULL &&
	    (!skipdbg || zone->uz_dtor != trash_dtor ||
	    zone->uz_ctor != trash_ctor))
#else
	if (skip < SKIP_DTOR && zone->uz_dtor != NULL)
#endif
		zone->uz_dtor(item, zone->uz_size, udata);

	if (skip < SKIP_FINI && zone->uz_fini)
		zone->uz_fini(item, zone->uz_size);

	atomic_add_long(&zone->uz_frees, 1);
	zone->uz_release(zone->uz_arg, &item, 1);
}

/* See uma.h */
int
uma_zone_set_max(uma_zone_t zone, int nitems)
{
	uma_keg_t keg;

	keg = zone_first_keg(zone);
	if (keg == NULL)
		return (0);
	KEG_LOCK(keg);
	keg->uk_maxpages = (nitems / keg->uk_ipers) * keg->uk_ppera;
	if (keg->uk_maxpages * keg->uk_ipers < nitems)
		keg->uk_maxpages += keg->uk_ppera;
	nitems = (keg->uk_maxpages / keg->uk_ppera) * keg->uk_ipers;
	KEG_UNLOCK(keg);

	return (nitems);
}

/* See uma.h */
int
uma_zone_get_max(uma_zone_t zone)
{
	int nitems;
	uma_keg_t keg;

	keg = zone_first_keg(zone);
	if (keg == NULL)
		return (0);
	KEG_LOCK(keg);
	nitems = (keg->uk_maxpages / keg->uk_ppera) * keg->uk_ipers;
	KEG_UNLOCK(keg);

	return (nitems);
}

/* See uma.h */
void
uma_zone_set_warning(uma_zone_t zone, const char *warning)
{

	ZONE_LOCK(zone);
	zone->uz_warning = warning;
	ZONE_UNLOCK(zone);
}

/* See uma.h */
void
uma_zone_set_maxaction(uma_zone_t zone, uma_maxaction_t maxaction)
{

	ZONE_LOCK(zone);
	TASK_INIT(&zone->uz_maxaction, 0, (task_fn_t *)maxaction, zone);
	ZONE_UNLOCK(zone);
}

/* See uma.h */
int
uma_zone_get_cur(uma_zone_t zone)
{
	int64_t nitems;
	u_int i;

	ZONE_LOCK(zone);
	nitems = zone->uz_allocs - zone->uz_frees;
	CPU_FOREACH(i) {
		/*
		 * See the comment in sysctl_vm_zone_stats() regarding the
		 * safety of accessing the per-cpu caches. With the zone lock
		 * held, it is safe, but can potentially result in stale data.
		 */
		nitems += zone->uz_cpu[i].uc_allocs -
		    zone->uz_cpu[i].uc_frees;
	}
	ZONE_UNLOCK(zone);

	return (nitems < 0 ? 0 : nitems);
}

/* See uma.h */
void
uma_zone_set_init(uma_zone_t zone, uma_init uminit)
{
	uma_keg_t keg;

	keg = zone_first_keg(zone);
	KASSERT(keg != NULL, ("uma_zone_set_init: Invalid zone type"));
	KEG_LOCK(keg);
	KASSERT(keg->uk_pages == 0,
	    ("uma_zone_set_init on non-empty keg"));
	keg->uk_init = uminit;
	KEG_UNLOCK(keg);
}

/* See uma.h */
void
uma_zone_set_fini(uma_zone_t zone, uma_fini fini)
{
	uma_keg_t keg;

	keg = zone_first_keg(zone);
	KASSERT(keg != NULL, ("uma_zone_set_fini: Invalid zone type"));
	KEG_LOCK(keg);
	KASSERT(keg->uk_pages == 0,
	    ("uma_zone_set_fini on non-empty keg"));
	keg->uk_fini = fini;
	KEG_UNLOCK(keg);
}

/* See uma.h */
void
uma_zone_set_zinit(uma_zone_t zone, uma_init zinit)
{

	ZONE_LOCK(zone);
	KASSERT(zone_first_keg(zone)->uk_pages == 0,
	    ("uma_zone_set_zinit on non-empty keg"));
	zone->uz_init = zinit;
	ZONE_UNLOCK(zone);
}

/* See uma.h */
void
uma_zone_set_zfini(uma_zone_t zone, uma_fini zfini)
{

	ZONE_LOCK(zone);
	KASSERT(zone_first_keg(zone)->uk_pages == 0,
	    ("uma_zone_set_zfini on non-empty keg"));
	zone->uz_fini = zfini;
	ZONE_UNLOCK(zone);
}

/* See uma.h */
/* XXX uk_freef is not actually used with the zone locked */
void
uma_zone_set_freef(uma_zone_t zone, uma_free freef)
{
	uma_keg_t keg;

	keg = zone_first_keg(zone);
	KASSERT(keg != NULL, ("uma_zone_set_freef: Invalid zone type"));
	KEG_LOCK(keg);
	keg->uk_freef = freef;
	KEG_UNLOCK(keg);
}

/* See uma.h */
/* XXX uk_allocf is not actually used with the zone locked */
void
uma_zone_set_allocf(uma_zone_t zone, uma_alloc allocf)
{
	uma_keg_t keg;

	keg = zone_first_keg(zone);
	KEG_LOCK(keg);
	keg->uk_allocf = allocf;
	KEG_UNLOCK(keg);
}

/* See uma.h */
void
uma_zone_reserve(uma_zone_t zone, int items)
{
	uma_keg_t keg;

	keg = zone_first_keg(zone);
	if (keg == NULL)
		return;
	KEG_LOCK(keg);
	keg->uk_reserve = items;
	KEG_UNLOCK(keg);

	return;
}

/* See uma.h */
int
uma_zone_reserve_kva(uma_zone_t zone, int count)
{
	uma_keg_t keg;
	vm_offset_t kva;
	u_int pages;

	keg = zone_first_keg(zone);
	if (keg == NULL)
		return (0);
	pages = count / keg->uk_ipers;

	if (pages * keg->uk_ipers < count)
		pages++;
	pages *= keg->uk_ppera;

#ifdef UMA_MD_SMALL_ALLOC
	if (keg->uk_ppera > 1) {
#else
	if (1) {
#endif
		kva = kva_alloc((vm_size_t)pages * PAGE_SIZE);
		if (kva == 0)
			return (0);
	} else
		kva = 0;
	KEG_LOCK(keg);
	keg->uk_kva = kva;
	keg->uk_offset = 0;
	keg->uk_maxpages = pages;
#ifdef UMA_MD_SMALL_ALLOC
	keg->uk_allocf = (keg->uk_ppera > 1) ? noobj_alloc : uma_small_alloc;
#else
	keg->uk_allocf = noobj_alloc;
#endif
	keg->uk_flags |= UMA_ZONE_NOFREE;
	KEG_UNLOCK(keg);

	return (1);
}

/* See uma.h */
void
uma_prealloc(uma_zone_t zone, int items)
{
	uma_domain_t dom;
	uma_slab_t slab;
	uma_keg_t keg;
	int domain, slabs;

	keg = zone_first_keg(zone);
	if (keg == NULL)
		return;
	KEG_LOCK(keg);
	slabs = items / keg->uk_ipers;
	domain = 0;
	if (slabs * keg->uk_ipers < items)
		slabs++;
	while (slabs > 0) {
		slab = keg_alloc_slab(keg, zone, domain, M_WAITOK);
		if (slab == NULL)
			break;
		MPASS(slab->us_keg == keg);
		dom = &keg->uk_domain[slab->us_domain];
		LIST_INSERT_HEAD(&dom->ud_free_slab, slab, us_link);
		slabs--;
		domain = (domain + 1) % vm_ndomains;
	}
	KEG_UNLOCK(keg);
}

/* See uma.h */
static void
uma_reclaim_locked(bool kmem_danger)
{

	CTR0(KTR_UMA, "UMA: vm asked us to release pages!");
	sx_assert(&uma_drain_lock, SA_XLOCKED);
	bucket_enable();
	zone_foreach(zone_drain);
	if (vm_page_count_min() || kmem_danger) {
		cache_drain_safe(NULL);
		zone_foreach(zone_drain);
	}
	/*
	 * Some slabs may have been freed but this zone will be visited early
	 * we visit again so that we can free pages that are empty once other
	 * zones are drained.  We have to do the same for buckets.
	 */
	zone_drain(slabzone);
	bucket_zone_drain();
}

void
uma_reclaim(void)
{

	sx_xlock(&uma_drain_lock);
	uma_reclaim_locked(false);
	sx_xunlock(&uma_drain_lock);
}

static volatile int uma_reclaim_needed;

void
uma_reclaim_wakeup(void)
{

	if (atomic_fetchadd_int(&uma_reclaim_needed, 1) == 0)
		wakeup(uma_reclaim);
}

void
uma_reclaim_worker(void *arg __unused)
{

	for (;;) {
		sx_xlock(&uma_drain_lock);
		while (atomic_load_int(&uma_reclaim_needed) == 0)
			sx_sleep(uma_reclaim, &uma_drain_lock, PVM, "umarcl",
			    hz);
		sx_xunlock(&uma_drain_lock);
		EVENTHANDLER_INVOKE(vm_lowmem, VM_LOW_KMEM);
		sx_xlock(&uma_drain_lock);
		uma_reclaim_locked(true);
		atomic_store_int(&uma_reclaim_needed, 0);
		sx_xunlock(&uma_drain_lock);
		/* Don't fire more than once per-second. */
		pause("umarclslp", hz);
	}
}

/* See uma.h */
int
uma_zone_exhausted(uma_zone_t zone)
{
	int full;

	ZONE_LOCK(zone);
	full = (zone->uz_flags & UMA_ZFLAG_FULL);
	ZONE_UNLOCK(zone);
	return (full);	
}

int
uma_zone_exhausted_nolock(uma_zone_t zone)
{
	return (zone->uz_flags & UMA_ZFLAG_FULL);
}

void *
uma_large_malloc_domain(vm_size_t size, int domain, int wait)
{
	vm_offset_t addr;
	uma_slab_t slab;

	slab = zone_alloc_item(slabzone, NULL, domain, wait);
	if (slab == NULL)
		return (NULL);
	if (domain == UMA_ANYDOMAIN)
<<<<<<< HEAD
		addr = kmem_malloc(NULL, size, wait);
=======
		addr = kmem_malloc(size, wait);
>>>>>>> d3aa49fa
	else
		addr = kmem_malloc_domain(domain, size, wait);
	if (addr != 0) {
		vsetslab(addr, slab);
		slab->us_data = (void *)addr;
		slab->us_flags = UMA_SLAB_KERNEL | UMA_SLAB_MALLOC;
#if VM_NRESERVLEVEL > 0
		if (__predict_false((wait & M_EXEC) != 0))
			slab->us_flags |= UMA_SLAB_KRWX;
#endif
		slab->us_size = size;
		slab->us_domain = vm_phys_domain(PHYS_TO_VM_PAGE(
		    pmap_kextract(addr)));
		uma_total_inc(size);
	} else {
		zone_free_item(slabzone, slab, NULL, SKIP_NONE);
	}

	return ((void *)addr);
}

void *
uma_large_malloc(vm_size_t size, int wait)
{

	return uma_large_malloc_domain(size, UMA_ANYDOMAIN, wait);
}

void
uma_large_free(uma_slab_t slab)
{
	struct vmem *arena;

	KASSERT((slab->us_flags & UMA_SLAB_KERNEL) != 0,
	    ("uma_large_free:  Memory not allocated with uma_large_malloc."));
#if VM_NRESERVLEVEL > 0
	if (__predict_true((slab->us_flags & UMA_SLAB_KRWX) == 0))
		arena = kernel_arena;
	else
		arena = kernel_rwx_arena;
#else
	arena = kernel_arena;
#endif
	kmem_free(arena, (vm_offset_t)slab->us_data, slab->us_size);
	uma_total_dec(slab->us_size);
	zone_free_item(slabzone, slab, NULL, SKIP_NONE);
}

static void
uma_zero_item(void *item, uma_zone_t zone)
{

	bzero(item, zone->uz_size);
}

unsigned long
uma_limit(void)
{

	return (uma_kmem_limit);
}

void
uma_set_limit(unsigned long limit)
{

	uma_kmem_limit = limit;
}

unsigned long
uma_size(void)
{

	return (uma_kmem_total);
}

long
uma_avail(void)
{

	return (uma_kmem_limit - uma_kmem_total);
}

void
uma_print_stats(void)
{
	zone_foreach(uma_print_zone);
}

static void
slab_print(uma_slab_t slab)
{
	printf("slab: keg %p, data %p, freecount %d\n",
		slab->us_keg, slab->us_data, slab->us_freecount);
}

static void
cache_print(uma_cache_t cache)
{
	printf("alloc: %p(%d), free: %p(%d)\n",
		cache->uc_allocbucket,
		cache->uc_allocbucket?cache->uc_allocbucket->ub_cnt:0,
		cache->uc_freebucket,
		cache->uc_freebucket?cache->uc_freebucket->ub_cnt:0);
}

static void
uma_print_keg(uma_keg_t keg)
{
	uma_domain_t dom;
	uma_slab_t slab;
	int i;

	printf("keg: %s(%p) size %d(%d) flags %#x ipers %d ppera %d "
	    "out %d free %d limit %d\n",
	    keg->uk_name, keg, keg->uk_size, keg->uk_rsize, keg->uk_flags,
	    keg->uk_ipers, keg->uk_ppera,
	    (keg->uk_pages / keg->uk_ppera) * keg->uk_ipers - keg->uk_free,
	    keg->uk_free, (keg->uk_maxpages / keg->uk_ppera) * keg->uk_ipers);
	for (i = 0; i < vm_ndomains; i++) {
		dom = &keg->uk_domain[i];
		printf("Part slabs:\n");
		LIST_FOREACH(slab, &dom->ud_part_slab, us_link)
			slab_print(slab);
		printf("Free slabs:\n");
		LIST_FOREACH(slab, &dom->ud_free_slab, us_link)
			slab_print(slab);
		printf("Full slabs:\n");
		LIST_FOREACH(slab, &dom->ud_full_slab, us_link)
			slab_print(slab);
	}
}

void
uma_print_zone(uma_zone_t zone)
{
	uma_cache_t cache;
	uma_klink_t kl;
	int i;

	printf("zone: %s(%p) size %d flags %#x\n",
	    zone->uz_name, zone, zone->uz_size, zone->uz_flags);
	LIST_FOREACH(kl, &zone->uz_kegs, kl_link)
		uma_print_keg(kl->kl_keg);
	CPU_FOREACH(i) {
		cache = &zone->uz_cpu[i];
		printf("CPU %d Cache:\n", i);
		cache_print(cache);
	}
}

#ifdef DDB
/*
 * Generate statistics across both the zone and its per-cpu cache's.  Return
 * desired statistics if the pointer is non-NULL for that statistic.
 *
 * Note: does not update the zone statistics, as it can't safely clear the
 * per-CPU cache statistic.
 *
 * XXXRW: Following the uc_allocbucket and uc_freebucket pointers here isn't
 * safe from off-CPU; we should modify the caches to track this information
 * directly so that we don't have to.
 */
static void
uma_zone_sumstat(uma_zone_t z, int *cachefreep, uint64_t *allocsp,
    uint64_t *freesp, uint64_t *sleepsp)
{
	uma_cache_t cache;
	uint64_t allocs, frees, sleeps;
	int cachefree, cpu;

	allocs = frees = sleeps = 0;
	cachefree = 0;
	CPU_FOREACH(cpu) {
		cache = &z->uz_cpu[cpu];
		if (cache->uc_allocbucket != NULL)
			cachefree += cache->uc_allocbucket->ub_cnt;
		if (cache->uc_freebucket != NULL)
			cachefree += cache->uc_freebucket->ub_cnt;
		allocs += cache->uc_allocs;
		frees += cache->uc_frees;
	}
	allocs += z->uz_allocs;
	frees += z->uz_frees;
	sleeps += z->uz_sleeps;
	if (cachefreep != NULL)
		*cachefreep = cachefree;
	if (allocsp != NULL)
		*allocsp = allocs;
	if (freesp != NULL)
		*freesp = frees;
	if (sleepsp != NULL)
		*sleepsp = sleeps;
}
#endif /* DDB */

static int
sysctl_vm_zone_count(SYSCTL_HANDLER_ARGS)
{
	uma_keg_t kz;
	uma_zone_t z;
	int count;

	count = 0;
	rw_rlock(&uma_rwlock);
	LIST_FOREACH(kz, &uma_kegs, uk_link) {
		LIST_FOREACH(z, &kz->uk_zones, uz_link)
			count++;
	}
	rw_runlock(&uma_rwlock);
	return (sysctl_handle_int(oidp, &count, 0, req));
}

static int
sysctl_vm_zone_stats(SYSCTL_HANDLER_ARGS)
{
	struct uma_stream_header ush;
	struct uma_type_header uth;
	struct uma_percpu_stat *ups;
	uma_bucket_t bucket;
	uma_zone_domain_t zdom;
	struct sbuf sbuf;
	uma_cache_t cache;
	uma_klink_t kl;
	uma_keg_t kz;
	uma_zone_t z;
	uma_keg_t k;
	int count, error, i;

	error = sysctl_wire_old_buffer(req, 0);
	if (error != 0)
		return (error);
	sbuf_new_for_sysctl(&sbuf, NULL, 128, req);
	sbuf_clear_flags(&sbuf, SBUF_INCLUDENUL);
	ups = malloc((mp_maxid + 1) * sizeof(*ups), M_TEMP, M_WAITOK);

	count = 0;
	rw_rlock(&uma_rwlock);
	LIST_FOREACH(kz, &uma_kegs, uk_link) {
		LIST_FOREACH(z, &kz->uk_zones, uz_link)
			count++;
	}

	/*
	 * Insert stream header.
	 */
	bzero(&ush, sizeof(ush));
	ush.ush_version = UMA_STREAM_VERSION;
	ush.ush_maxcpus = (mp_maxid + 1);
	ush.ush_count = count;
	(void)sbuf_bcat(&sbuf, &ush, sizeof(ush));

	LIST_FOREACH(kz, &uma_kegs, uk_link) {
		LIST_FOREACH(z, &kz->uk_zones, uz_link) {
			bzero(&uth, sizeof(uth));
			ZONE_LOCK(z);
			strlcpy(uth.uth_name, z->uz_name, UTH_MAX_NAME);
			uth.uth_align = kz->uk_align;
			uth.uth_size = kz->uk_size;
			uth.uth_rsize = kz->uk_rsize;
			LIST_FOREACH(kl, &z->uz_kegs, kl_link) {
				k = kl->kl_keg;
				uth.uth_maxpages += k->uk_maxpages;
				uth.uth_pages += k->uk_pages;
				uth.uth_keg_free += k->uk_free;
				uth.uth_limit = (k->uk_maxpages / k->uk_ppera)
				    * k->uk_ipers;
			}

			/*
			 * A zone is secondary is it is not the first entry
			 * on the keg's zone list.
			 */
			if ((z->uz_flags & UMA_ZONE_SECONDARY) &&
			    (LIST_FIRST(&kz->uk_zones) != z))
				uth.uth_zone_flags = UTH_ZONE_SECONDARY;

			for (i = 0; i < vm_ndomains; i++) {
				zdom = &z->uz_domain[i];
				LIST_FOREACH(bucket, &zdom->uzd_buckets,
				    ub_link)
					uth.uth_zone_free += bucket->ub_cnt;
			}
			uth.uth_allocs = z->uz_allocs;
			uth.uth_frees = z->uz_frees;
			uth.uth_fails = z->uz_fails;
			uth.uth_sleeps = z->uz_sleeps;
			/*
			 * While it is not normally safe to access the cache
			 * bucket pointers while not on the CPU that owns the
			 * cache, we only allow the pointers to be exchanged
			 * without the zone lock held, not invalidated, so
			 * accept the possible race associated with bucket
			 * exchange during monitoring.
			 */
			for (i = 0; i < mp_maxid + 1; i++) {
				bzero(&ups[i], sizeof(*ups));
				if (kz->uk_flags & UMA_ZFLAG_INTERNAL ||
				    CPU_ABSENT(i))
					continue;
				cache = &z->uz_cpu[i];
				if (cache->uc_allocbucket != NULL)
					ups[i].ups_cache_free +=
					    cache->uc_allocbucket->ub_cnt;
				if (cache->uc_freebucket != NULL)
					ups[i].ups_cache_free +=
					    cache->uc_freebucket->ub_cnt;
				ups[i].ups_allocs = cache->uc_allocs;
				ups[i].ups_frees = cache->uc_frees;
			}
			ZONE_UNLOCK(z);
			(void)sbuf_bcat(&sbuf, &uth, sizeof(uth));
			for (i = 0; i < mp_maxid + 1; i++)
				(void)sbuf_bcat(&sbuf, &ups[i], sizeof(ups[i]));
		}
	}
	rw_runlock(&uma_rwlock);
	error = sbuf_finish(&sbuf);
	sbuf_delete(&sbuf);
	free(ups, M_TEMP);
	return (error);
}

int
sysctl_handle_uma_zone_max(SYSCTL_HANDLER_ARGS)
{
	uma_zone_t zone = *(uma_zone_t *)arg1;
	int error, max;

	max = uma_zone_get_max(zone);
	error = sysctl_handle_int(oidp, &max, 0, req);
	if (error || !req->newptr)
		return (error);

	uma_zone_set_max(zone, max);

	return (0);
}

int
sysctl_handle_uma_zone_cur(SYSCTL_HANDLER_ARGS)
{
	uma_zone_t zone = *(uma_zone_t *)arg1;
	int cur;

	cur = uma_zone_get_cur(zone);
	return (sysctl_handle_int(oidp, &cur, 0, req));
}

#ifdef INVARIANTS
static uma_slab_t
uma_dbg_getslab(uma_zone_t zone, void *item)
{
	uma_slab_t slab;
	uma_keg_t keg;
	uint8_t *mem;

	mem = (uint8_t *)((uintptr_t)item & (~UMA_SLAB_MASK));
	if (zone->uz_flags & UMA_ZONE_VTOSLAB) {
		slab = vtoslab((vm_offset_t)mem);
	} else {
		/*
		 * It is safe to return the slab here even though the
		 * zone is unlocked because the item's allocation state
		 * essentially holds a reference.
		 */
		ZONE_LOCK(zone);
		keg = LIST_FIRST(&zone->uz_kegs)->kl_keg;
		if (keg->uk_flags & UMA_ZONE_HASH)
			slab = hash_sfind(&keg->uk_hash, mem);
		else
			slab = (uma_slab_t)(mem + keg->uk_pgoff);
		ZONE_UNLOCK(zone);
	}

	return (slab);
}

static bool
uma_dbg_zskip(uma_zone_t zone, void *mem)
{
	uma_keg_t keg;

	if ((keg = zone_first_keg(zone)) == NULL)
		return (true);

	return (uma_dbg_kskip(keg, mem));
}

static bool
uma_dbg_kskip(uma_keg_t keg, void *mem)
{
	uintptr_t idx;

	if (dbg_divisor == 0)
		return (true);

	if (dbg_divisor == 1)
		return (false);

	idx = (uintptr_t)mem >> PAGE_SHIFT;
	if (keg->uk_ipers > 1) {
		idx *= keg->uk_ipers;
		idx += ((uintptr_t)mem & PAGE_MASK) / keg->uk_rsize;
	}

	if ((idx / dbg_divisor) * dbg_divisor != idx) {
		counter_u64_add(uma_skip_cnt, 1);
		return (true);
	}
	counter_u64_add(uma_dbg_cnt, 1);

	return (false);
}

/*
 * Set up the slab's freei data such that uma_dbg_free can function.
 *
 */
static void
uma_dbg_alloc(uma_zone_t zone, uma_slab_t slab, void *item)
{
	uma_keg_t keg;
	int freei;

	if (slab == NULL) {
		slab = uma_dbg_getslab(zone, item);
		if (slab == NULL) 
			panic("uma: item %p did not belong to zone %s\n",
			    item, zone->uz_name);
	}
	keg = slab->us_keg;
	freei = ((uintptr_t)item - (uintptr_t)slab->us_data) / keg->uk_rsize;

	if (BIT_ISSET(SLAB_SETSIZE, freei, &slab->us_debugfree))
		panic("Duplicate alloc of %p from zone %p(%s) slab %p(%d)\n",
		    item, zone, zone->uz_name, slab, freei);
	BIT_SET_ATOMIC(SLAB_SETSIZE, freei, &slab->us_debugfree);

	return;
}

/*
 * Verifies freed addresses.  Checks for alignment, valid slab membership
 * and duplicate frees.
 *
 */
static void
uma_dbg_free(uma_zone_t zone, uma_slab_t slab, void *item)
{
	uma_keg_t keg;
	int freei;

	if (slab == NULL) {
		slab = uma_dbg_getslab(zone, item);
		if (slab == NULL) 
			panic("uma: Freed item %p did not belong to zone %s\n",
			    item, zone->uz_name);
	}
	keg = slab->us_keg;
	freei = ((uintptr_t)item - (uintptr_t)slab->us_data) / keg->uk_rsize;

	if (freei >= keg->uk_ipers)
		panic("Invalid free of %p from zone %p(%s) slab %p(%d)\n",
		    item, zone, zone->uz_name, slab, freei);

	if (((freei * keg->uk_rsize) + slab->us_data) != item) 
		panic("Unaligned free of %p from zone %p(%s) slab %p(%d)\n",
		    item, zone, zone->uz_name, slab, freei);

	if (!BIT_ISSET(SLAB_SETSIZE, freei, &slab->us_debugfree))
		panic("Duplicate free of %p from zone %p(%s) slab %p(%d)\n",
		    item, zone, zone->uz_name, slab, freei);

	BIT_CLR_ATOMIC(SLAB_SETSIZE, freei, &slab->us_debugfree);
}
#endif /* INVARIANTS */

#ifdef DDB
DB_SHOW_COMMAND(uma, db_show_uma)
{
	uma_bucket_t bucket;
	uma_keg_t kz;
	uma_zone_t z;
	uma_zone_domain_t zdom;
	uint64_t allocs, frees, sleeps;
	int cachefree, i;

	db_printf("%18s %8s %8s %8s %12s %8s %8s\n", "Zone", "Size", "Used",
	    "Free", "Requests", "Sleeps", "Bucket");
	LIST_FOREACH(kz, &uma_kegs, uk_link) {
		LIST_FOREACH(z, &kz->uk_zones, uz_link) {
			if (kz->uk_flags & UMA_ZFLAG_INTERNAL) {
				allocs = z->uz_allocs;
				frees = z->uz_frees;
				sleeps = z->uz_sleeps;
				cachefree = 0;
			} else
				uma_zone_sumstat(z, &cachefree, &allocs,
				    &frees, &sleeps);
			if (!((z->uz_flags & UMA_ZONE_SECONDARY) &&
			    (LIST_FIRST(&kz->uk_zones) != z)))
				cachefree += kz->uk_free;
			for (i = 0; i < vm_ndomains; i++) {
				zdom = &z->uz_domain[i];
				LIST_FOREACH(bucket, &zdom->uzd_buckets,
				    ub_link)
					cachefree += bucket->ub_cnt;
			}
			db_printf("%18s %8ju %8jd %8d %12ju %8ju %8u\n",
			    z->uz_name, (uintmax_t)kz->uk_size,
			    (intmax_t)(allocs - frees), cachefree,
			    (uintmax_t)allocs, sleeps, z->uz_count);
			if (db_pager_quit)
				return;
		}
	}
}

DB_SHOW_COMMAND(umacache, db_show_umacache)
{
	uma_bucket_t bucket;
	uma_zone_t z;
	uma_zone_domain_t zdom;
	uint64_t allocs, frees;
	int cachefree, i;

	db_printf("%18s %8s %8s %8s %12s %8s\n", "Zone", "Size", "Used", "Free",
	    "Requests", "Bucket");
	LIST_FOREACH(z, &uma_cachezones, uz_link) {
		uma_zone_sumstat(z, &cachefree, &allocs, &frees, NULL);
		for (i = 0; i < vm_ndomains; i++) {
			zdom = &z->uz_domain[i];
			LIST_FOREACH(bucket, &zdom->uzd_buckets, ub_link)
				cachefree += bucket->ub_cnt;
		}
		db_printf("%18s %8ju %8jd %8d %12ju %8u\n",
		    z->uz_name, (uintmax_t)z->uz_size,
		    (intmax_t)(allocs - frees), cachefree,
		    (uintmax_t)allocs, z->uz_count);
		if (db_pager_quit)
			return;
	}
}
#endif	/* DDB */<|MERGE_RESOLUTION|>--- conflicted
+++ resolved
@@ -3687,11 +3687,7 @@
 	if (slab == NULL)
 		return (NULL);
 	if (domain == UMA_ANYDOMAIN)
-<<<<<<< HEAD
-		addr = kmem_malloc(NULL, size, wait);
-=======
 		addr = kmem_malloc(size, wait);
->>>>>>> d3aa49fa
 	else
 		addr = kmem_malloc_domain(domain, size, wait);
 	if (addr != 0) {
